/* script.js — Demographics Lookup (API-base aware)
   - Reads API base from <meta name="api-base"> (https://calwep-nft-api.onrender.com)
   - Calls GET /demographics?address=...
   - Robust fetch diagnostics, Google Places autocomplete, Enter-to-search, aria-busy
*/

let autocomplete = null;

let lastReport = null;
// Cache previously retrieved results to avoid redundant network requests
const lookupCache = new Map();

function printReport() {
  window.print();
}

function downloadRawData() {
  if (!lastReport) return;
  const blob = new Blob([JSON.stringify(lastReport, null, 2)], {
    type: "application/json",
  });
  const url = URL.createObjectURL(blob);
  const a = document.createElement("a");
  const safe = (lastReport.address || "report")
    .replace(/[^a-z0-9]+/gi, "_")
    .toLowerCase();
  a.href = url;
  a.download = `calwep_report_${safe}.json`;
  document.body.appendChild(a);
  a.click();
  document.body.removeChild(a);
  URL.revokeObjectURL(url);
}

function downloadPdf() {
  if (!lastReport) return;
  const safe = (lastReport.address || "report")
    .replace(/[^a-z0-9]+/gi, "_")
    .toLowerCase();
  const element = document.querySelector("#result .card");
  if (!element) return;
  const opt = {
    margin: 0.5,
    filename: `calwep_report_${safe}.pdf`,
    image: { type: "jpeg", quality: 0.98 },
    html2canvas: { scale: 2 },
    jsPDF: { unit: "in", format: "letter", orientation: "portrait" },
  };
  html2pdf().set(opt).from(element).save();
}

function shareReport() {
  const link = window.location.href;
  if (navigator.clipboard && window.isSecureContext) {
    navigator.clipboard
      .writeText(link)
      .then(() => alert("Link copied to clipboard"))
      .catch(() => {
        prompt("Copy this link:", link);
      });
  } else {
    prompt("Copy this link:", link);
  }
}

// ---------- Config ----------
const API_BASE = "https://calwep-nft-api.onrender.com";
const API_PATH = "/demographics"; // see section 2 for why '/api' is safest

// ---------- Utilities ----------
function escapeHTML(str = "") {
  if (str === null || str === undefined) return "";
  return String(str)
    .replace(/&/g, "&amp;")
    .replace(/</g, "&lt;")
    .replace(/>/g, "&gt;")
    .replace(/"/g, "&quot;")
    .replace(/'/g, "&#39;");
}
function isMissing(n) {
  return n == null || Number(n) === -888888888;
}
function fmtInt(n) {
  return !isMissing(n) && Number.isFinite(Number(n))
    ? Number(n).toLocaleString()
    : "—";
}
function fmtCurrency(n) {
  if (isMissing(n) || !Number.isFinite(Number(n))) return "—";
  const r = Math.round(Number(n));
  return `$${r.toLocaleString()}`;
}
function fmtNumber(n) {
  return !isMissing(n) && Number.isFinite(Number(n))
    ? Number(n).toLocaleString(undefined, { maximumFractionDigits: 1 })
    : "—";
}
function fmtPct(n) {
  return !isMissing(n) && Number.isFinite(Number(n))
    ? `${Number(n).toFixed(1)}%`
    : "—";
}
function titleCase(str = "") {
  return str.replace(/_/g, " ").replace(/\b\w/g, (c) => c.toUpperCase());
}

function deepMerge(target = {}, ...sources) {
  const isObj = (v) => v && typeof v === "object" && !Array.isArray(v);
  for (const src of sources) {
    if (!isObj(src)) continue;
    for (const [key, val] of Object.entries(src)) {
      if (isObj(val)) {
        target[key] = deepMerge(isObj(target[key]) ? target[key] : {}, val);
      } else {
        target[key] = val;
      }
    }
  }
  return target;
}
const CES_LABELS = {
  pm25: "PM2.5",
  diesel: "Diesel PM",
  toxic_releases: "Toxic releases",
  drinking_water: "Drinking water",
  cleanup_sites: "Cleanup sites",
  groundwater_threats: "Groundwater threats",
  hazardous_waste: "Hazardous waste",
  impaired_waters: "Impaired waters",
  solid_waste: "Solid waste",
  low_birth_weight: "Low birth weight",
  cardiovascular_disease: "Cardiovascular disease",
  linguistic_isolation: "Linguistic isolation",
  housing_burden: "Housing burden",
};

// Desired display order for CalEnviroScreen indicator groups
const CES_GROUP_ORDER = {
  exposures: [
    "ozone",
    "pm25",
    "diesel",
    "toxic_releases",
    "traffic",
    "pesticides",
    "drinking_water",
    "lead",
  ],
  environmental_effects: [
    "cleanup_sites",
    "groundwater_threats",
    "hazardous_waste",
    "impaired_waters",
    "solid_waste",
  ],
  sensitive_populations: [
    "asthma",
    "low_birth_weight",
    "cardiovascular_disease",
  ],
  socioeconomic_factors: [
    "education",
    "linguistic_isolation",
    "poverty",
    "unemployment",
    "housing_burden",
  ],
};
function nowStamp() {
  return new Date().toLocaleString();
}

// Simple search timer
let searchTimerInterval = null;
let searchTimerStart = null;
function formatDuration(ms = 0) {
  const totalSeconds = Math.round(ms / 1000);
  const minutes = Math.floor(totalSeconds / 60);
  const seconds = totalSeconds % 60;
  const mLabel = minutes === 1 ? "Minute" : "Minutes";
  const sLabel = seconds === 1 ? "Second" : "Seconds";
  return `${minutes} ${mLabel} and ${seconds} ${sLabel}`;
}
function startSearchTimer() {
  searchTimerStart = Date.now();
  const el = document.getElementById("searchTimer");
  if (el) el.textContent = "0m 00s";
  searchTimerInterval = setInterval(() => {
    if (!searchTimerStart) return;
    const elapsed = Date.now() - searchTimerStart;
    const secs = Math.floor((elapsed / 1000) % 60);
    const mins = Math.floor(elapsed / 60000);
    const timerEl = document.getElementById("searchTimer");
    if (timerEl)
      timerEl.textContent = `${mins}m ${secs.toString().padStart(2, "0")}s`;
  }, 1000);
}
function stopSearchTimer() {
  if (searchTimerInterval) clearInterval(searchTimerInterval);
  const elapsed = searchTimerStart ? Date.now() - searchTimerStart : 0;
  searchTimerInterval = null;
  searchTimerStart = null;
  return elapsed;
}
function buildApiUrl(path, params = {}) {
  const base = API_BASE.endsWith("/") ? API_BASE : API_BASE + "/";
  const url = new URL(path.replace(/^\//, ""), base);
  for (const [k, v] of Object.entries(params)) {
    if (v !== undefined && v !== null && String(v).length)
      url.searchParams.set(k, v);
  }
  return url.toString();
}
async function fetchJsonWithDiagnostics(url) {
  let res;
  try {
    res = await fetch(url, {
      method: "GET",
      mode: "cors",
      cache: "no-store",
      headers: { Accept: "application/json" },
    });
  } catch (e) {
    throw new Error(`Network error calling API: ${e?.message || e}`);
  }
  const txt = await res.text().catch(() => "");
  if (!res.ok)
    throw new Error(
      `API ${res.status} ${res.statusText} for ${url} :: ${txt || "<no body>"}`,
    );
  try {
    return JSON.parse(txt);
  } catch {
    throw new Error(
      `API 200 but response was not valid JSON for ${url} :: ${txt.slice(0, 200)}…`,
    );
  }
}

// Attempt to fill in missing city or census tract using public geocoders
async function enrichLocation(data = {}) {
  let { city, census_tract, lat, lon, state_fips, county_fips, tract_code } =
    data;
  const tasks = [];
  if (!city && lat != null && lon != null) {
    tasks.push(
      fetch(
        `https://api.bigdatacloud.net/data/reverse-geocode-client?latitude=${lat}&longitude=${lon}&localityLanguage=en`,
      )
        .then((r) => r.json())
        .then((j) => {
          const adminCity = Array.isArray(j?.localityInfo?.administrative)
            ? j.localityInfo.administrative.find(
                (a) => a.order === 8 || a.adminLevel === 8,
              )?.name
            : null;
          city = adminCity || j.city || j.locality || city;
        })
        .catch(() => {}),
    );
  }
  if (
    (!census_tract || !state_fips || !county_fips || !tract_code) &&
    lat != null &&
    lon != null
  ) {
    tasks.push(
      fetch(
        `https://geo.fcc.gov/api/census/block/find?latitude=${lat}&longitude=${lon}&format=json`,
      )
        .then((r) => r.json())
        .then((j) => {
          const fips = j?.Block?.FIPS;
          if (fips && fips.length >= 11) {
            state_fips = fips.slice(0, 2);
            county_fips = fips.slice(2, 5);
            tract_code = fips.slice(5, 11);
            census_tract = `${tract_code.slice(0, 4)}.${tract_code.slice(4)}`;
          }
        })
        .catch(() => {}),
    );
  }
  if (tasks.length) await Promise.all(tasks);
  return { ...data, city, census_tract, state_fips, county_fips, tract_code };
}

let LANGUAGE_META = null;
async function getLanguageMeta() {
  if (LANGUAGE_META) return LANGUAGE_META;
  try {
    const meta = await fetchJsonWithDiagnostics(
      "https://api.census.gov/data/2022/acs/acs5/groups/C16001.json",
    );
    const vars = meta?.variables || {};
    const codes = [];
    const names = {};
    for (const [code, info] of Object.entries(vars)) {
      if (!code.endsWith("E")) continue;
      const label = info.label || "";
      const m = /^Estimate!!Total:!!([^:]+):$/.exec(label);
      if (m) {
        codes.push(code);
        names[code] = m[1];
      }
    }
    LANGUAGE_META = { codes, names };
  } catch {
    LANGUAGE_META = { codes: [], names: {} };
  }
  return LANGUAGE_META;
}

async function aggregateLanguageForTracts(fipsList = []) {
  const { codes, names } = await getLanguageMeta();
  if (!codes.length) return {};
  const groups = {};
  for (const f of fipsList) {
    const code = String(f).replace(/[^0-9]/g, "").padStart(11, "0");
    if (code.length !== 11) continue;
    const state = code.slice(0, 2);
    const county = code.slice(2, 5);
    const tract = code.slice(5);
    const key = `${state}${county}`;
    if (!groups[key]) groups[key] = { state, county, tracts: [] };
    groups[key].tracts.push(tract);
  }
  let total = 0;
  let englishOnly = 0;
  let englishLess = 0;
  const langCounts = {};
<<<<<<< HEAD
  const groupPromises = Object.values(groups).map(async (g) => {
    const tractStr = g.tracts.join(",");
    const chunkSize = 40;
    const tasks = [];
    for (let i = 0; i < codes.length; i += chunkSize) {
      const chunk = codes.slice(i, i + chunkSize);
      const vars =
        i === 0
          ? ["C16001_001E", "C16001_002E", ...chunk]
          : chunk;
      const url =
        `https://api.census.gov/data/2022/acs/acs5?get=${vars.join(",")}&for=tract:${tractStr}&in=state:${g.state}%20county:${g.county}`;
      tasks.push(
        fetch(url)
          .then((r) => r.json())
          .then((rows) => ({ type: "lang", rows, chunk }))
          .catch(() => null),
      );
    }
    const url2 =
      `https://api.census.gov/data/2022/acs/acs5/profile?get=DP02_0115E&for=tract:${tractStr}&in=state:${g.state}%20county:${g.county}`;
    tasks.push(
      fetch(url2)
        .then((r) => r.json())
        .then((rows) => ({ type: "english", rows }))
        .catch(() => null),
    );
    const results = await Promise.all(tasks);
    let gTotal = 0;
    let gEnglishOnly = 0;
    let gEnglishLess = 0;
    const gLangCounts = {};
    for (const res of results) {
      if (!res || !Array.isArray(res.rows) || res.rows.length <= 1) continue;
      const { rows } = res;
      if (res.type === "lang") {
        const headers = rows[0];
        for (let j = 1; j < rows.length; j++) {
          const row = rows[j];
          const rec = {};
          headers.forEach((h, idx) => (rec[h] = Number(row[idx])));
          gTotal += rec.C16001_001E || 0;
          gEnglishOnly += rec.C16001_002E || 0;
          for (const code of res.chunk) {
            const name = names[code];
            const val = rec[code] || 0;
            if (name) gLangCounts[name] = (gLangCounts[name] || 0) + val;
          }
        }
      } else if (res.type === "english") {
        const headers2 = rows[0];
        for (let i = 1; i < rows.length; i++) {
          const row2 = rows[i];
          const rec2 = {};
          headers2.forEach((h, idx) => (rec2[h] = Number(row2[idx])));
          gEnglishLess += rec2.DP02_0115E || 0;
        }
      }
    }
    return {
      total: gTotal,
      englishOnly: gEnglishOnly,
      englishLess: gEnglishLess,
      langCounts: gLangCounts,
    };
  });
  const groupResults = await Promise.all(groupPromises);
  for (const res of groupResults) {
    total += res.total;
    englishOnly += res.englishOnly;
    englishLess += res.englishLess;
    for (const [lang, count] of Object.entries(res.langCounts)) {
      langCounts[lang] = (langCounts[lang] || 0) + count;
    }
=======
  for (const g of Object.values(groups)) {
    // The Census API limits requests to 50 tracts at a time.  Chunk the
    // tract list to ensure we fetch data for all tracts.
    const tractChunkSize = 50;
    for (let t = 0; t < g.tracts.length; t += tractChunkSize) {
      const tractSlice = g.tracts.slice(t, t + tractChunkSize).join(",");
      const varChunkSize = 40;
      for (let i = 0; i < codes.length; i += varChunkSize) {
        const chunk = codes.slice(i, i + varChunkSize);
        const vars =
          i === 0
            ? ["C16001_001E", "C16001_002E", ...chunk]
            : chunk;
        const url =
          `https://api.census.gov/data/2022/acs/acs5?get=${vars.join(",")}&for=tract:${tractSlice}&in=state:${g.state}%20county:${g.county}`;
        try {
          const rows = await fetch(url).then((r) => r.json());
          if (Array.isArray(rows) && rows.length > 1) {
            const headers = rows[0];
            for (let j = 1; j < rows.length; j++) {
              const row = rows[j];
              const rec = {};
              headers.forEach((h, idx) => (rec[h] = Number(row[idx])));
              total += rec.C16001_001E || 0;
              englishOnly += rec.C16001_002E || 0;
              for (const code of chunk) {
                const name = names[code];
                const val = rec[code] || 0;
                if (name) langCounts[name] = (langCounts[name] || 0) + val;
              }
            }
          }
        } catch {}
      }
      const url2 =
        `https://api.census.gov/data/2022/acs/acs5/profile?get=DP02_0115E&for=tract:${tractSlice}&in=state:${g.state}%20county:${g.county}`;
      try {
        const rows2 = await fetch(url2).then((r) => r.json());
        if (Array.isArray(rows2) && rows2.length > 1) {
          const headers2 = rows2[0];
          for (let i = 1; i < rows2.length; i++) {
            const row2 = rows2[i];
            const rec2 = {};
            headers2.forEach((h, idx) => (rec2[h] = Number(row2[idx])));
            englishLess += rec2.DP02_0115E || 0;
          }
        }
      } catch {}
    }
>>>>>>> 1a878c1b
  }
  langCounts.English = englishOnly;
  const spanishCount = langCounts.Spanish || 0;
  const sorted = Object.entries(langCounts).sort((a, b) => b[1] - a[1]);
  return {
    primary_language: sorted[0]?.[0],
    secondary_language: sorted[1]?.[0],
    language_other_than_english_pct:
      total ? ((total - englishOnly) / total) * 100 : null,
    english_less_than_very_well_pct: total ? (englishLess / total) * 100 : null,
    spanish_at_home_pct: total ? (spanishCount / total) * 100 : null,
  };
}

async function fetchLanguageAcs({ state_fips, county_fips, tract_code } = {}) {
  if (!state_fips || !county_fips || !tract_code) return {};
  const fips = `${state_fips}${county_fips}${tract_code}`;
  return aggregateLanguageForTracts([fips]);
}

// Aggregate basic demographic fields for a set of census tracts using
// population-weighted averages.
async function aggregateBasicDemographicsForTracts(fipsList = []) {
  const groups = {};
  for (const f of fipsList) {
    const code = String(f).replace(/[^0-9]/g, "").padStart(11, "0");
    if (code.length !== 11) continue;
    const state = code.slice(0, 2);
    const county = code.slice(2, 5);
    const tract = code.slice(5);
    const key = `${state}${county}`;
    if (!groups[key]) groups[key] = { state, county, tracts: [] };
    groups[key].tracts.push(tract);
  }

  let totalPop = 0;
  let ageWeighted = 0;
  let incomeWeighted = 0;
  let perCapitaWeighted = 0;
  let povertyCount = 0;

  for (const g of Object.values(groups)) {
    // Census API allows up to 50 tract identifiers per request.
    const chunkSize = 50;
    for (let i = 0; i < g.tracts.length; i += chunkSize) {
      const tractSlice = g.tracts.slice(i, i + chunkSize).join(",");
      const url =
        "https://api.census.gov/data/2022/acs/acs5/profile?get=DP05_0001E,DP05_0018E,DP03_0062E,DP03_0088E,DP03_0128PE&for=tract:" +
        tractSlice +
        `&in=state:${g.state}%20county:${g.county}`;
      try {
        const rows = await fetch(url).then((r) => r.json());
        if (!Array.isArray(rows) || rows.length < 2) continue;
        for (let j = 1; j < rows.length; j++) {
          const [pop, age, income, perCapita, povPct] = rows[j]
            .slice(0, 5)
            .map(Number);
          if (Number.isFinite(pop) && pop > 0) {
            totalPop += pop;
            if (Number.isFinite(age)) ageWeighted += age * pop;
            if (Number.isFinite(income)) incomeWeighted += income * pop;
            if (Number.isFinite(perCapita)) perCapitaWeighted += perCapita * pop;
            if (Number.isFinite(povPct) && povPct >= 0)
              povertyCount += (povPct / 100) * pop;
          }
        }
      } catch {
        // ignore errors for this chunk
      }
    }
  }

  const result = {};
  if (totalPop > 0) {
    result.population = totalPop;
    if (ageWeighted > 0) result.median_age = ageWeighted / totalPop;
    if (incomeWeighted > 0)
      result.median_household_income = incomeWeighted / totalPop;
    if (perCapitaWeighted > 0)
      result.per_capita_income = perCapitaWeighted / totalPop;
    if (povertyCount > 0) result.poverty_rate = (povertyCount / totalPop) * 100;
  }
  return result;
}

// Fetch unemployment rate and population for one or more census tracts
async function fetchUnemploymentForTracts(fipsList = []) {
  const groups = {};
  for (const f of fipsList) {
    const code = String(f).replace(/[^0-9]/g, "").padStart(11, "0");
    if (code.length !== 11) continue;
    const state = code.slice(0, 2);
    const county = code.slice(2, 5);
    const tract = code.slice(5);
    const key = `${state}${county}`;
    if (!groups[key]) groups[key] = { state, county, tracts: [] };
    groups[key].tracts.push(tract);
  }
  const results = {};
  for (const g of Object.values(groups)) {
    const chunkSize = 50; // Census API tract limit per request
    for (let i = 0; i < g.tracts.length; i += chunkSize) {
      const tractSlice = g.tracts.slice(i, i + chunkSize).join(",");
      const url =
        "https://api.census.gov/data/2022/acs/acs5/profile?get=DP03_0009PE,DP05_0001E&for=tract:" +
        tractSlice +
        `&in=state:${g.state}%20county:${g.county}`;
      try {
        const rows = await fetch(url).then((r) => r.json());
        if (!Array.isArray(rows) || rows.length < 2) continue;
        for (let j = 1; j < rows.length; j++) {
          const [unemp, pop, state, county, tract] = rows[j];
          const geoid = `${state}${county}${tract}`;
          results[geoid] = {
            unemployment_rate: Number(unemp),
            population: Number(pop),
          };
        }
      } catch {
        // ignore errors for this chunk
      }
    }
  }
  return results;
}

// Fetch a list of census tract FIPS codes flagged as disadvantaged communities
async function fetchDacFips(fipsList = []) {
  const baseUrl =
    "https://gis.water.ca.gov/arcgis/rest/services/Society/i16_Census_Tract_DisadvantagedCommunities_2020/MapServer/0/query";
  const out = new Set();
  const chunkSize = 50;
  for (let i = 0; i < fipsList.length; i += chunkSize) {
    const chunk = fipsList.slice(i, i + chunkSize);
    if (!chunk.length) continue;
    const where = `GEOID20 IN (${chunk.map((f) => `'${f}'`).join(",")})`;
    const url =
      baseUrl +
      `?where=${encodeURIComponent(where)}&outFields=GEOID20,DAC20&returnGeometry=false&f=json`;
    try {
      const j = await fetch(url).then((r) => r.json());
      for (const f of j.features || []) {
        const attrs = f.attributes || {};
        const geoid = String(attrs.GEOID20);
        const status = String(attrs.DAC20 || "").toUpperCase();
        if (status === "Y") out.add(geoid);
      }
    } catch {
      // ignore errors for this chunk
    }
  }
  return Array.from(out);
}

// Fetch environmental hardships for one or more census tracts and merge them
async function aggregateHardshipsForTracts(fipsList = []) {
  const set = new Set();
  await Promise.all(
    fipsList.map(async (f) => {
      try {
        const url = buildApiUrl(API_PATH, { fips: f, census_tract: f, geoid: f });
        const j = await fetchJsonWithDiagnostics(url);
        if (Array.isArray(j.environmental_hardships)) {
          j.environmental_hardships.forEach((h) => set.add(h));
        }
      } catch {
        // ignore errors for this tract
      }
    }),
  );
  return Array.from(set).sort();
}

// Populate basic demographic fields for surrounding and district regions using
// population-weighted averages.
async function enrichRegionBasics(data = {}) {
  const { surrounding_10_mile, water_district } = data || {};
  const out = { ...data };
  const s = surrounding_10_mile || {};
  if (
    Array.isArray(s.census_tracts_fips) &&
    s.census_tracts_fips.length
  ) {
    const basics = await aggregateBasicDemographicsForTracts(
      s.census_tracts_fips,
    );
    const d = s.demographics || {};
    out.surrounding_10_mile = {
      ...s,
      demographics: { ...d, ...basics },
    };
  }
  const w = water_district || {};
  const wFips = Array.isArray(w.census_tracts_fips) && w.census_tracts_fips.length
    ? w.census_tracts_fips
    : Array.isArray(w.census_tracts)
      ? w.census_tracts
      : [];
  if (wFips.length) {
    const basics = await aggregateBasicDemographicsForTracts(wFips);
    const d = w.demographics || {};
    out.water_district = { ...w, demographics: { ...d, ...basics } };
  }
  return out;
}

// Ensure unemployment rates are populated for local, surrounding, and water regions
async function enrichUnemployment(data = {}) {
  const {
    state_fips,
    county_fips,
    tract_code,
    unemployment_rate,
    surrounding_10_mile,
    water_district,
  } = data || {};

  const s = surrounding_10_mile || {};
  const w = water_district || {};
  const needed = [];
  const localFips = state_fips && county_fips && tract_code ? `${state_fips}${county_fips}${tract_code}` : null;
  if (isMissing(unemployment_rate) && localFips) needed.push(localFips);
  const sFips = Array.isArray(s.census_tracts_fips) ? s.census_tracts_fips : [];
  if (s.demographics && isMissing(s.demographics.unemployment_rate) && sFips.length)
    needed.push(...sFips);
  const wFips = Array.isArray(w.census_tracts_fips)
    ? w.census_tracts_fips.map(String)
    : Array.isArray(w.census_tracts)
      ? w.census_tracts.map(String)
      : [];
  if (w.demographics && isMissing(w.demographics.unemployment_rate) && wFips.length)
    needed.push(...wFips);

  const fipsSet = Array.from(new Set(needed));
  if (!fipsSet.length) return data;
  const lookup = await fetchUnemploymentForTracts(fipsSet);

  const out = { ...data };
  if (isMissing(unemployment_rate) && localFips && lookup[localFips])
    out.unemployment_rate = lookup[localFips].unemployment_rate;

  if (s.demographics && isMissing(s.demographics.unemployment_rate) && sFips.length) {
    let totPop = 0;
    let totWeighted = 0;
    for (const f of sFips) {
      const item = lookup[f];
      if (item && Number.isFinite(item.unemployment_rate) && Number.isFinite(item.population)) {
        totPop += item.population;
        totWeighted += item.unemployment_rate * item.population;
      }
    }
    if (totPop > 0)
      out.surrounding_10_mile = {
        ...s,
        demographics: { ...s.demographics, unemployment_rate: totWeighted / totPop },
      };
  }

  if (w.demographics && isMissing(w.demographics.unemployment_rate) && wFips.length) {
    let totPop = 0;
    let totWeighted = 0;
    for (const f of wFips) {
      const item = lookup[f];
      if (item && Number.isFinite(item.unemployment_rate) && Number.isFinite(item.population)) {
        totPop += item.population;
        totWeighted += item.unemployment_rate * item.population;
      }
    }
    if (totPop > 0)
      out.water_district = {
        ...w,
        demographics: { ...w.demographics, unemployment_rate: totWeighted / totPop },
      };
  }

  return out;
}

async function enrichRegionLanguages(data = {}) {
  const { surrounding_10_mile, water_district } = data || {};
  const out = { ...data };
  const s = surrounding_10_mile || {};
  if (
    Array.isArray(s.census_tracts_fips) &&
    s.census_tracts_fips.length
  ) {
    const lang = await aggregateLanguageForTracts(s.census_tracts_fips);
    const d = s.demographics || {};
    out.surrounding_10_mile = { ...s, demographics: { ...d, ...lang } };
  }
  const w = water_district || {};
  const wFips = Array.isArray(w.census_tracts_fips) && w.census_tracts_fips.length
    ? w.census_tracts_fips
    : Array.isArray(w.census_tracts)
      ? w.census_tracts
      : [];
  if (wFips.length) {
    const lang = await aggregateLanguageForTracts(wFips);
    const d = w.demographics || {};
    out.water_district = { ...w, demographics: { ...d, ...lang } };
  }
  return out;
}

// Populate environmental hardships for surrounding and district regions
async function enrichRegionHardships(data = {}) {
  const { surrounding_10_mile, water_district } = data || {};
  const out = { ...data };
  const s = surrounding_10_mile || {};
  const sFips = Array.isArray(s.census_tracts_fips) && s.census_tracts_fips.length
    ? s.census_tracts_fips
    : Array.isArray(s.census_tracts)
      ? s.census_tracts
      : [];
  if (
    (!Array.isArray(s.environmental_hardships) || !s.environmental_hardships.length) &&
    sFips.length
  ) {
    const hardships = await aggregateHardshipsForTracts(sFips);
    out.surrounding_10_mile = { ...s, environmental_hardships: hardships };
  }
  const w = water_district || {};
  const wFips = Array.isArray(w.census_tracts_fips) && w.census_tracts_fips.length
    ? w.census_tracts_fips
    : Array.isArray(w.census_tracts)
      ? w.census_tracts.map(String)
      : [];
  if (
    (!Array.isArray(w.environmental_hardships) || !w.environmental_hardships.length) &&
    wFips.length
  ) {
    const hardships = await aggregateHardshipsForTracts(wFips);
    out.water_district = { ...w, environmental_hardships: hardships };
  }
  return out;
}

// Fetch surrounding cities and census tracts if API didn't provide them
async function enrichSurrounding(data = {}) {
  const { lat, lon, census_tract, surrounding_10_mile } = data || {};
  if (lat == null || lon == null) return data;
  const radiusMeters = 1609.34 * 10; // 10 miles
  const s = { ...(surrounding_10_mile || {}) };
  const tasks = [];
  if (!Array.isArray(s.cities) || !s.cities.length) {
    const query = `[out:json];(node[place=city](around:${radiusMeters},${lat},${lon});node[place=town](around:${radiusMeters},${lat},${lon}););out;`;
    const url =
      "https://overpass-api.de/api/interpreter?data=" +
      encodeURIComponent(query);
    tasks.push(
      fetch(url)
        .then((r) => r.json())
        .then((j) => {
          const names = (j.elements || [])
            .map((e) => e.tags?.name)
            .filter(Boolean);
          s.cities = Array.from(new Set(names)).slice(0, 10);
        })
        .catch(() => {}),
    );
  }
  const existingTracts = Array.isArray(s.census_tracts) ? s.census_tracts.map(String) : [];
  const existingFips = Array.isArray(s.census_tracts_fips) ? s.census_tracts_fips.map(String) : [];
  const existingMap = { ...(s.census_tract_map || {}) };
  const tractUrl =
    "https://tigerweb.geo.census.gov/arcgis/rest/services/TIGERweb/Tracts_Blocks/MapServer/10/query" +
    `?where=1=1&geometry=${lon},${lat}&geometryType=esriGeometryPoint&inSR=4326&spatialRel=esriSpatialRelIntersects&distance=${radiusMeters}&units=esriSRUnit_Meter&outFields=NAME,GEOID&f=json`;
  tasks.push(
    fetch(tractUrl)
      .then((r) => r.json())
      .then((j) => {
        const features = j.features || [];
        const names = [];
        const fips = [];
        const map = {};
        for (const f of features) {
          const attrs = f.attributes || {};
          let name = null;
          if (attrs.NAME) {
            name = attrs.NAME.replace(/^Census Tract\s+/i, "");
            names.push(name);
          }
          if (attrs.GEOID) {
            const geoid = String(attrs.GEOID);
            fips.push(geoid);
            if (name) map[geoid] = name;
          }
        }
        s.census_tracts = Array.from(new Set([...existingTracts, ...names]));
        s.census_tracts_fips = Array.from(new Set([...existingFips, ...fips]));
        s.census_tract_map = { ...existingMap, ...map };
      })
      .catch(() => {}),
  );
  if (tasks.length) await Promise.all(tasks);
  if (!Array.isArray(s.cities)) s.cities = [];
  const tractSet = new Set(Array.isArray(s.census_tracts) ? s.census_tracts : []);
  if (census_tract) tractSet.add(String(census_tract));
  s.census_tracts = Array.from(tractSet);
  if (Array.isArray(s.census_tracts_fips)) {
    const fipsSet = new Set(s.census_tracts_fips);
    const { state_fips, county_fips, tract_code } = data || {};
    if (state_fips && county_fips && tract_code)
      fipsSet.add(`${state_fips}${county_fips}${tract_code}`);
    s.census_tracts_fips = Array.from(fipsSet);
  }
  if (Array.isArray(s.census_tracts_fips) && s.census_tracts_fips.length) {
    try {
      const dacFips = await fetchDacFips(s.census_tracts_fips);
      const names = [];
      for (const f of dacFips) {
        const name = (s.census_tract_map && s.census_tract_map[f]) || f;
        names.push(name);
      }
      s.dac_tracts = names;
      s.dac_tracts_fips = dacFips;
      if (names.length) {
        const set = new Set([...(s.census_tracts || []), ...names]);
        s.census_tracts = Array.from(set);
      }
    } catch {
      // ignore errors
    }
  }
  if (Array.isArray(s.census_tracts_fips) && s.census_tracts_fips.length) {
    try {
      const lookup = await fetchUnemploymentForTracts(s.census_tracts_fips);
      let totalPop = 0;
      let dacPop = 0;
      const dacFips = new Set(s.dac_tracts_fips || []);
      for (const f of s.census_tracts_fips) {
        const info = lookup[f];
        if (info && Number.isFinite(info.population)) {
          totalPop += info.population;
          if (dacFips.has(String(f))) dacPop += info.population;
        }
      }
      if (totalPop > 0) s.dac_population_pct = (dacPop / totalPop) * 100;
      if (s.census_tracts_fips.length > 0)
        s.dac_tracts_pct = (dacFips.size / s.census_tracts_fips.length) * 100;
    } catch {
      // ignore errors
    }
  }
  return { ...data, surrounding_10_mile: s };
}

// Fill in missing water district basics if the API doesn't provide them
async function enrichWaterDistrict(data = {}, address = "") {
  const {
    lat,
    lon,
    city,
    census_tract,
    state_fips,
    county_fips,
    tract_code,
    water_district,
  } = data || {};
  if (lat == null || lon == null) return data;
  const w = { ...water_district };
  const tasks = [];

  // Primary lookup using the NFT API (includes service-area shape info)
  if (address) {
    const url = buildApiUrl("/lookup", { address });
    tasks.push(
      fetchJsonWithDiagnostics(url)
        .then((j) => {
          w.name =
            j?.agency?.agency_name ||
            j?.agency?.name ||
            j?.agency_name ||
            j?.name ||
            w.name;
          const tracts =
            j?.agency?.service_area_tracts ||
            j?.service_area_tracts ||
            j?.census_tracts ||
            j?.agency?.census_tracts;
          if (typeof tracts === "string") {
            const arr = tracts.split(/\s*,\s*/).filter(Boolean);
            w.census_tracts = arr;
            const fipsArr = arr.filter((t) => /^\d{11}$/.test(t));
            if (fipsArr.length) w.census_tracts_fips = fipsArr;
          } else if (Array.isArray(tracts)) {
            const arr = [...new Set(tracts.map(String))];
            w.census_tracts = arr;
            const fipsArr = arr.filter((t) => /^\d{11}$/.test(t));
            if (fipsArr.length)
              w.census_tracts_fips = [...new Set([...(w.census_tracts_fips || []), ...fipsArr])];
          }
        })
        .catch(() => {}),
    );
  }

  // Fallback: look up a district name from the state water board service
  if (!w.name) {
    const url =
      "https://services.arcgis.com/8DFNJhY7CUN8E0bX/ArcGIS/rest/services/Public_Water_System_Boundaries/FeatureServer/0/query" +
      `?geometry=${lon}%2C${lat}&geometryType=esriGeometryPoint&inSR=4326&spatialRel=esriSpatialRelIntersects&outFields=PWS_NAME&returnGeometry=false&f=json`;
    tasks.push(
      fetch(url)
        .then((r) => r.json())
        .then((j) => {
          w.name = j?.features?.[0]?.attributes?.PWS_NAME || w.name;
        })
        .catch(() => {}),
    );
  }

  if (!Array.isArray(w.cities) || !w.cities.length) {
    if (city) w.cities = [city];
  }

  if (tasks.length) await Promise.all(tasks);

  // Fetch census tracts from the API if we have a name but no tract list
  if (w.name && (!Array.isArray(w.census_tracts) || !w.census_tracts.length)) {
    try {
      const url = buildApiUrl("/census-tracts", { agency_name: w.name });
      const j = await fetchJsonWithDiagnostics(url);
      const tracts = j?.census_tracts;
      if (Array.isArray(tracts)) {
        w.census_tracts = [...new Set(tracts.map(String))];
      }
    } catch {
      // ignore errors
    }
  }

  // Overlay the water district shape to include any intersecting census tracts
  // (be generous and include tracts that only partially overlap the boundary)
  try {
    const geoUrl =
      "https://services.arcgis.com/8DFNJhY7CUN8E0bX/ArcGIS/rest/services/Public_Water_System_Boundaries/FeatureServer/0/query" +
      `?geometry=${lon}%2C${lat}&geometryType=esriGeometryPoint&inSR=4326&spatialRel=esriSpatialRelIntersects&outFields=PWS_NAME&returnGeometry=true&outSR=4326&f=json`;
    const j = await fetch(geoUrl).then((r) => r.json());
    const geom = j?.features?.[0]?.geometry;
    if (geom) {
      const tractUrl =
        "https://tigerweb.geo.census.gov/arcgis/rest/services/TIGERweb/Tracts_Blocks/MapServer/10/query";
      const tractParams = new URLSearchParams({
        where: "1=1",
        geometry: JSON.stringify(geom),
        geometryType: "esriGeometryPolygon",
        inSR: "4326",
        spatialRel: "esriSpatialRelIntersects",
        outFields: "NAME,GEOID",
        returnGeometry: "false",
        f: "json",
      });
      let t;
      try {
        t = await fetch(tractUrl, {
          method: "POST",
          headers: {
            "Content-Type": "application/x-www-form-urlencoded",
          },
          body: tractParams.toString(),
        }).then((r) => r.json());
      } catch {
        const fallbackUrl = `${tractUrl}?${tractParams.toString()}`;
        t = await fetch(fallbackUrl).then((r) => r.json());
      }
      const names = [];
      const fips = [];
      const map = {};
      for (const f of t.features || []) {
        const attrs = f.attributes || {};
        let name = null;
        if (attrs.NAME) {
          name = attrs.NAME.replace(/^Census Tract\s+/i, "");
          names.push(name);
        }
        if (attrs.GEOID) {
          const geoid = String(attrs.GEOID);
          fips.push(geoid);
          if (name) map[geoid] = name;
        }
      }
      if (names.length || fips.length) {
        const existing = Array.isArray(w.census_tracts)
          ? w.census_tracts.map(String)
          : [];
        const existingFips = Array.isArray(w.census_tracts_fips)
          ? w.census_tracts_fips.map(String)
          : [];
        const existingMap = w.census_tract_map || {};
        if (names.length)
          w.census_tracts = [...new Set([...existing, ...names])];
        if (fips.length)
          w.census_tracts_fips = [
            ...new Set([...existingFips, ...fips]),
          ];
        if (Object.keys(map).length)
          w.census_tract_map = { ...existingMap, ...map };
      }
    }
  } catch {
    // ignore errors
  }

  let tracts = [];
  if (Array.isArray(w.census_tracts)) tracts = w.census_tracts.map(String);
  else if (typeof w.census_tracts === "string")
    tracts = w.census_tracts.split(/\s*,\s*/).filter(Boolean);
  if (census_tract) tracts.unshift(String(census_tract));
  w.census_tracts = [...new Set(tracts)];

  let fipsList = Array.isArray(w.census_tracts_fips)
    ? w.census_tracts_fips.map(String)
    : [];
  for (const t of w.census_tracts) {
    if (/^\d{11}$/.test(t)) fipsList.push(t);
  }
  if (state_fips && county_fips && tract_code)
    fipsList.unshift(`${state_fips}${county_fips}${tract_code}`);
  w.census_tracts_fips = [...new Set(fipsList)];

  if (Array.isArray(w.census_tracts_fips) && w.census_tracts_fips.length) {
    try {
      const dacFips = await fetchDacFips(w.census_tracts_fips);
      const names = [];
      for (const f of dacFips) {
        const name = (w.census_tract_map && w.census_tract_map[f]) || f;
        names.push(name);
      }
      w.dac_tracts = names;
      w.dac_tracts_fips = dacFips;
      if (names.length) {
        const set = new Set([...(w.census_tracts || []), ...names]);
        w.census_tracts = Array.from(set);
      }
    } catch {
      // ignore errors
    }
  }
  if (Array.isArray(w.census_tracts_fips) && w.census_tracts_fips.length) {
    try {
      const lookup = await fetchUnemploymentForTracts(w.census_tracts_fips);
      let totalPop = 0;
      let dacPop = 0;
      const dacFips = new Set(w.dac_tracts_fips || []);
      for (const f of w.census_tracts_fips) {
        const info = lookup[f];
        if (info && Number.isFinite(info.population)) {
          totalPop += info.population;
          if (dacFips.has(String(f))) dacPop += info.population;
        }
      }
      if (totalPop > 0) w.dac_population_pct = (dacPop / totalPop) * 100;
      if (w.census_tracts_fips.length > 0)
        w.dac_tracts_pct =
          (dacFips.size / w.census_tracts_fips.length) * 100;
    } catch {
      // ignore errors
    }
  }

  // Hard-coded CalEnviroScreen indicators for the water district region
  w.environment = {
    percentile: 48.5,
    overall_percentiles: {
      pollution_burden: 37.2,
      population_characteristics: 56.5,
    },
    exposures: {
      ozone: 98.8,
      pm25: 34.0,
      diesel: 24.2,
      toxic_releases: 32.7,
      traffic: 12.3,
      pesticides: 22.7,
      drinking_water: 61.8,
      lead: 49.1,
    },
    environmental_effects: {
      cleanup_sites: 25.2,
      groundwater_threats: 20.4,
      hazardous_waste: 27.8,
      impaired_waters: 23.0,
      solid_waste: 45.7,
    },
    sensitive_populations: {
      asthma: 58.9,
      low_birth_weight: 52.8,
      cardiovascular_disease: 81.6,
    },
    socioeconomic_factors: {
      education: 45.5,
      linguistic_isolation: 17.0,
      poverty: 54.5,
      unemployment: 63.2,
      housing_burden: 38.8,
    },
  };

  return { ...data, water_district: w };
}

// Fetch English proficiency percentage if missing
async function enrichEnglishProficiency(data = {}) {
  const { lat, lon, english_less_than_very_well_pct } = data || {};
  if (!isMissing(english_less_than_very_well_pct) || lat == null || lon == null)
    return data;
  try {
    const geo = await fetch(
      `https://geo.fcc.gov/api/census/block/find?latitude=${lat}&longitude=${lon}&format=json`,
    ).then((r) => r.json());
    const fips = geo?.Block?.FIPS;
    if (fips && fips.length >= 11) {
      const state = fips.slice(0, 2);
      const county = fips.slice(2, 5);
      const tract = fips.slice(5, 11);
      const url =
        `https://api.census.gov/data/2022/acs/acs5/profile?get=DP02_0111PE&for=tract:${tract}&in=state:${state}+county:${county}`;
      const acs = await fetch(url).then((r) => r.json());
      const val = acs?.[1]?.[0];
      const num = Number(val);
      if (Number.isFinite(num) && num >= 0) {
        return { ...data, english_less_than_very_well_pct: num };
      }
    }
  } catch (e) {
    // Ignore errors and fall through
  }
  return data;
}

// Fetch NWS alerts for the given coordinates and append to data
async function enrichNwsAlerts(data = {}) {
  const { lat, lon } = data || {};
  if (lat == null || lon == null) return { ...data, alerts: [] };
  try {
    const url = `https://api.weather.gov/alerts/active?point=${lat},${lon}`;
    const res = await fetch(url, {
      headers: {
        Accept: "application/geo+json",
        "User-Agent": "CalWEP-Demographic-Website (info@calwep.org)",
      },
    });
    if (!res.ok) throw new Error("NWS response not ok");
    const j = await res.json();
    const alerts = Array.isArray(j?.features)
      ? j.features
          .map((f) => f?.properties?.headline)
          .filter(Boolean)
      : [];
    return { ...data, alerts };
  } catch {
    return { ...data, alerts: [] };
  }
}

// CalEnviroScreen color helper
function cesColor(percentile) {
  const p = Number(percentile);
  if (!Number.isFinite(p)) return { bg: "#fff", fg: "#000" };
  const scale = [
    { max: 10, color: "#006837", fg: "#fff" },
    { max: 20, color: "#1A9850", fg: "#fff" },
    { max: 30, color: "#66BD63" },
    { max: 40, color: "#A6D96A" },
    { max: 50, color: "#FEE08B" },
    { max: 60, color: "#FDAE61" },
    { max: 70, color: "#F46D43", fg: "#fff" },
    { max: 80, color: "#D73027", fg: "#fff" },
    { max: 90, color: "#A50026", fg: "#fff" },
    { max: 100, color: "#6E0000", fg: "#fff" },
  ];
  for (const r of scale) {
    if (p <= r.max) return { bg: r.color, fg: r.fg || "#000" };
  }
  return { bg: "#6E0000", fg: "#fff" };
}

function renderEnviroscreenSection(title, data, includeDescription = false) {
  if (!data || typeof data !== "object") return "";
  const badge = (v) => {
    const { bg, fg } = cesColor(v);
    const val = Number.isFinite(Number(v)) ? Number(v).toFixed(1) : "—";
    return `<span class="ces-badge" style="background:${bg};color:${fg};">${val}</span>`;
  };
  const overall = data.percentile;
  const pb = data.overall_percentiles?.pollution_burden;
  const pc = data.overall_percentiles?.population_characteristics;
  const renderGroup = (groupTitle, obj, order = []) => {
    if (!obj || typeof obj !== "object") return "";
    const entries = Object.entries(obj).sort(([a], [b]) => {
      const ia = order.indexOf(a);
      const ib = order.indexOf(b);
      if (ia !== -1 && ib !== -1) return ia - ib;
      if (ia !== -1) return -1;
      if (ib !== -1) return 1;
      return a.localeCompare(b);
    });
    const kv = entries
      .map(
        ([k, v]) =>
          `<div class="key">${escapeHTML(
            CES_LABELS[k] || titleCase(k),
          )}</div><div class="val">${badge(v)}</div>`,
      )
      .join("");
    return `<h4 class="sub-section-header">${groupTitle}</h4><div class="kv">${kv}</div>`;
  };
  const desc = includeDescription
    ? `
        <p class="section-description">This section shows environmental and community health indicators from California’s Enviroscreen tool. Results are presented as percentiles, with higher numbers (and darker colors) indicating greater environmental burdens compared to other areas in the state. These measures include factors such as air quality, traffic pollution, and access to safe drinking water.</p>
        <p class="section-description">Staff can use this information to understand potential environmental challenges facing a neighborhood, strengthen grant applications that require equity or environmental justice considerations, and design outreach that addresses local concerns. For example, if an event is planned in an area with a high Enviroscreen percentile, staff may want to highlight programs or benefits related to clean water, pollution reduction, or community health.</p>
        <p class="section-description"><strong>How to Read This</strong><br>Green = Low burden (fewer environmental and health challenges)<br>Yellow/Orange = Moderate burden<br>Red = High burden (greater environmental and health challenges)<br>Percentile score shows how the community compares to others across California.</p>
      `
    : "";
  return `
      <section class="section-block">
        <h3 class="section-header">${title}</h3>
        ${desc}
        <div class="kv">
          <div class="key">Overall percentile</div><div class="val">${badge(overall)}</div>
          <div class="key">Pollution burden</div><div class="val">${badge(pb)}</div>
          <div class="key">Population characteristics</div><div class="val">${badge(pc)}</div>
        </div>
        ${renderGroup("Exposures", data.exposures, CES_GROUP_ORDER.exposures)}
        ${renderGroup("Environmental effects", data.environmental_effects, CES_GROUP_ORDER.environmental_effects)}
        ${renderGroup("Sensitive populations", data.sensitive_populations, CES_GROUP_ORDER.sensitive_populations)}
        ${renderGroup("Socioeconomic factors", data.socioeconomic_factors, CES_GROUP_ORDER.socioeconomic_factors)}
      </section>
    `;
}

// ---------- Places Autocomplete ----------
function initAutocomplete() {
  const input = document.getElementById("autocomplete");
  if (!input || typeof google === "undefined" || !google.maps) return;

  autocomplete = new google.maps.places.Autocomplete(input, {
    types: ["address"],
    componentRestrictions: { country: "us" },
    fields: ["address_components", "formatted_address"],
  });

  autocomplete.addListener("place_changed", () => {
    const p = autocomplete.getPlace();
    let street = "",
      city = "",
      state = "",
      zip = "";
    for (const comp of p.address_components || []) {
      const t = comp.types || [];
      if (t.includes("street_number")) street = comp.long_name + " ";
      else if (t.includes("route")) street += comp.long_name;
      else if (t.includes("locality")) city = comp.long_name;
      else if (t.includes("administrative_area_level_1"))
        state = comp.short_name;
      else if (t.includes("postal_code")) zip = comp.long_name;
    }
    if (!zip && p.formatted_address) {
      const m = p.formatted_address.match(/\b\d{5}(?:-\d{4})?\b/);
      if (m) zip = m[0];
    }
    const parts = [street.trim(), city, state, zip].filter(Boolean);
    if (parts.length) input.value = parts.join(", ");
  });

  // Enter triggers lookup
  input.addEventListener("keydown", (e) => {
    if (e.key === "Enter") {
      e.preventDefault();
      document.getElementById("lookupBtn")?.click();
    }
  });
}

// ---------- Rendering ----------
function renderLoading(address) {
  document.getElementById("result").innerHTML = `
    <div class="card">
      <div class="card__header">
        <h2 class="card__title">Looking up demographics…</h2>
        <span class="updated">Started ${nowStamp()}</span>
      </div>
      ${address ? `<p class="note">Address: <strong>${escapeHTML(address)}</strong></p>` : ""}
      <div class="callout">Fetching county, languages, English proficiency, population, income, DAC, and alerts…</div>
      <p class="note">Elapsed: <span id="searchTimer">0m 00s</span></p>
    </div>
  `;
}
function renderError(message, address, elapsedMs) {
  document.getElementById("result").innerHTML = `
    <div class="card" role="alert">
      <div class="card__header">
        <h2 class="card__title">Unable to retrieve data</h2>
        <span class="updated">${nowStamp()}</span>
      </div>
      ${address ? `<p class="note">Address: <strong>${escapeHTML(address)}</strong></p>` : ""}
      <div class="callout" style="border-left-color:#b45309;">
        ${escapeHTML(message || "Please try again with a different address.")}
      </div>
      <p class="note">Search took ${formatDuration(elapsedMs)}.</p>
      <p class="note">API base: <code>${escapeHTML(API_BASE)}</code>. If your API has a prefix, adjust <code>API_PATH</code>.</p>
    </div>
  `;
}

function buildComparisonRow(
  title,
  localHtml,
  surroundingHtml,
  districtHtml,
  descriptionHtml = "",
) {
  const cell = (html) =>
    html && String(html).trim() ? html : '<p class="note">No data</p>';
  return `
    <section class="section-block">
      <h3 class="section-header">${title}</h3>
      ${descriptionHtml}
      <div class="comparison-grid">
        <div class="col local">${cell(localHtml)}</div>
        <div class="col surrounding">${cell(surroundingHtml)}</div>
        <div class="col district">${cell(districtHtml)}</div>
      </div>
    </section>
  `;
}

let tractListCounter = 0;
function renderTractList(list, limit = 4) {
  let arr = [];
  if (Array.isArray(list)) arr = list;
  else if (typeof list === "string")
    arr = list.split(/\s*,\s*/).filter(Boolean);
  if (!arr.length) return "—";
  const esc = arr.map((t) => escapeHTML(t));
  const visible = esc.slice(0, limit);
  const hidden = esc.slice(limit);
  const id = `tracts-${tractListCounter++}`;
  let html = `<span id="${id}">${visible.join(", ")}`;
  if (hidden.length) {
    html += `<span class="tracts-extra" hidden>, ${hidden.join(", ")}</span>`;
  }
  html += `</span>`;
  if (hidden.length)
    html += ` <button type="button" class="toggle-tracts" data-target="${id}" aria-expanded="false">Show more</button>`;
  return html;
}

function bindTractToggles() {
  document.querySelectorAll(".toggle-tracts").forEach((btn) => {
    const targetId = btn.getAttribute("data-target");
    const span = document.getElementById(targetId);
    const extra = span?.querySelector(".tracts-extra");
    if (!span || !extra) return;
    btn.addEventListener("click", () => {
      const expanded = btn.getAttribute("aria-expanded") === "true";
      extra.hidden = expanded;
      btn.setAttribute("aria-expanded", String(!expanded));
      btn.textContent = expanded ? "Show more" : "Show less";
    });
  });
}

function renderEnviroscreenContent(data) {
  if (!data || typeof data !== "object")
    return "<p class=\"note\">No data</p>";
  const badge = (v) => {
    const { bg, fg } = cesColor(v);
    const val = Number.isFinite(Number(v)) ? Number(v).toFixed(1) : "—";
    return `<span class="ces-badge" style="background:${bg};color:${fg};">${val}</span>`;
  };
  const overall = data.percentile;
  const pb = data.overall_percentiles?.pollution_burden;
  const pc = data.overall_percentiles?.population_characteristics;
  const renderGroup = (title, obj, order = []) => {
    if (!obj || typeof obj !== "object") return "";
    const entries = Object.entries(obj).sort(([a], [b]) => {
      const ia = order.indexOf(a);
      const ib = order.indexOf(b);
      if (ia !== -1 && ib !== -1) return ia - ib;
      if (ia !== -1) return -1;
      if (ib !== -1) return 1;
      return a.localeCompare(b);
    });
    const kv = entries
      .map(
        ([k, v]) =>
          `<div class=\"key\">${escapeHTML(
            CES_LABELS[k] || titleCase(k),
          )}</div><div class=\"val\">${badge(v)}</div>`,
      )
      .join("");
    return `<h4 class=\"sub-section-header\">${title}</h4><div class=\"kv\">${kv}</div>`;
  };
  return `
    <div class="kv">
      <div class="key">Overall percentile</div><div class="val">${badge(overall)}</div>
      <div class="key">Pollution burden</div><div class="val">${badge(pb)}</div>
      <div class="key">Population characteristics</div><div class="val">${badge(pc)}</div>
    </div>
    ${renderGroup("Exposures", data.exposures, CES_GROUP_ORDER.exposures)}
    ${renderGroup("Environmental effects", data.environmental_effects, CES_GROUP_ORDER.environmental_effects)}
    ${renderGroup("Sensitive populations", data.sensitive_populations, CES_GROUP_ORDER.sensitive_populations)}
    ${renderGroup("Socioeconomic factors", data.socioeconomic_factors, CES_GROUP_ORDER.socioeconomic_factors)}
  `;
}
function renderResultOld(address, data, elapsedMs) {
  const {
    city,
    zip,
    county,
    census_tract,
    lat,
    lon,
    primary_language,
    secondary_language,
    english_less_than_very_well_pct,
    language_other_than_english_pct,
    spanish_at_home_pct,
    median_household_income,
    per_capita_income,
    median_age,
    poverty_rate,
    unemployment_rate,
    population,
    people_below_poverty,
    dac_status,
    environmental_hardships,
    white_pct,
    black_pct,
    native_pct,
    asian_pct,
    pacific_pct,
    other_race_pct,
    two_or_more_races_pct,
    hispanic_pct,
    not_hispanic_pct,
    owner_occupied_pct,
    renter_occupied_pct,
    median_home_value,
    high_school_or_higher_pct,
    bachelors_or_higher_pct,
    alerts,
    enviroscreen,
    surrounding_10_mile,
    water_district,
  } = data || {};

  const hardshipList = Array.isArray(environmental_hardships)
    ? Array.from(new Set(environmental_hardships))
    : [];
  const alertList = Array.isArray(alerts) ? alerts : [];
  const cesSection = renderEnviroscreenSection(
    "Environmental Indicators (CalEPA Enviroscreen)",
    enviroscreen,
    true,
  );
  const coords =
    lat != null && lon != null
      ? `${Number(lat).toFixed(6)}, ${Number(lon).toFixed(6)}`
      : "—";
  const mapImgHtml =
    lat != null && lon != null
      ? `<img class="map-image" src="https://maps.googleapis.com/maps/api/staticmap?center=${lat},${lon}&zoom=13&size=600x300&markers=color:red|${lat},${lon}&key=${GOOGLE_MAPS_KEY}" alt="Map of location" />`
      : "";

const hardshipSection = `
    <section class="section-block">
      <h3 class="section-header">Environmental hardships</h3>
      ${hardshipList.length ? `<div class="stats">${hardshipList.map((h) => `<span class="pill">${escapeHTML(h)}</span>`).join("")}</div>` : `<p class="note">No environmental hardships recorded.</p>`}
    </section>
  `;

  const raceSection = `
    <section class="section-block">
      <h3 class="section-header">Race &amp; Ethnicity (ACS)</h3>
      <p class="section-description">This section shows the racial and ethnic composition of the community, expressed as percentages of the total population using American Community Survey (ACS) data. These insights help identify the diversity of the area and support efforts to ensure programs, outreach, and engagement strategies reflect and serve all community groups.</p>
      <div class="kv">
        <div class="key">White</div><div class="val">${fmtPct(white_pct)}</div>
        <div class="key">Black or African American</div><div class="val">${fmtPct(black_pct)}</div>
        <div class="key">American Indian / Alaska Native</div><div class="val">${fmtPct(native_pct)}</div>
        <div class="key">Asian</div><div class="val">${fmtPct(asian_pct)}</div>
        <div class="key">Native Hawaiian / Pacific Islander</div><div class="val">${fmtPct(pacific_pct)}</div>
        <div class="key">Other race</div><div class="val">${fmtPct(other_race_pct)}</div>
        <div class="key">Two or more races</div><div class="val">${fmtPct(two_or_more_races_pct)}</div>
        <div class="key">Hispanic</div><div class="val">${fmtPct(hispanic_pct)}</div>
        <div class="key">Not Hispanic</div><div class="val">${fmtPct(not_hispanic_pct)}</div>
      </div>
    </section>
  `;

  const housingSection = `
    <section class="section-block">
      <h3 class="section-header">Housing &amp; Education (ACS)</h3>
      <p class="section-description">This section combines information on housing and educational attainment in the community. It includes the percentage of owner-occupied and renter-occupied homes, median home value, and levels of education such as high school completion and bachelor’s degree or higher. These indicators provide insight into community stability, affordability, and educational opportunities, helping inform outreach strategies and program planning.</p>
      <div class="kv">
        <div class="key">Owner occupied</div><div class="val">${fmtPct(owner_occupied_pct)}</div>
        <div class="key">Renter occupied</div><div class="val">${fmtPct(renter_occupied_pct)}</div>
        <div class="key">Median home value</div><div class="val">${fmtCurrency(median_home_value)}</div>
        <div class="key">High school or higher</div><div class="val">${fmtPct(high_school_or_higher_pct)}</div>
        <div class="key">Bachelor's degree or higher</div><div class="val">${fmtPct(bachelors_or_higher_pct)}</div>
      </div>
    </section>
  `;

  const surroundingSection = (() => {
    const s = surrounding_10_mile || {};
    let html = "";
    const d = s.demographics || {};
    if (Object.keys(d).length) {
      const tractList = renderTractList(s.census_tracts);
      const cityList = Array.isArray(s.cities)
        ? s.cities.join(", ")
        : escapeHTML(s.cities) || "—";
      html += `
      <section class="section-block">
        <h3 class="section-header">Surrounding 10‑Mile Area (ACS)</h3>
        <div class="kv">
          <div class="key">Cities</div><div class="val">${cityList}</div>
          <div class="key">Census tracts</div><div class="val">${tractList}</div>
          <div class="key">Population</div><div class="val">${fmtInt(d.population)}</div>
          <div class="key">Median age</div><div class="val">${fmtNumber(d.median_age)}</div>
          <div class="key">Median household income</div><div class="val">${fmtCurrency(d.median_household_income)}</div>
          <div class="key">Per capita income</div><div class="val">${fmtCurrency(d.per_capita_income)}</div>
          <div class="key">Poverty rate</div><div class="val">${fmtPct(d.poverty_rate)}</div>
          <div class="key">Unemployment rate</div><div class="val">${fmtPct(d.unemployment_rate)}</div>
          <div class="key">Owner occupied</div><div class="val">${fmtPct(d.owner_occupied_pct)}</div>
          <div class="key">Renter occupied</div><div class="val">${fmtPct(d.renter_occupied_pct)}</div>
          <div class="key">Median home value</div><div class="val">${fmtCurrency(d.median_home_value)}</div>
          <div class="key">High school or higher</div><div class="val">${fmtPct(d.high_school_or_higher_pct)}</div>
          <div class="key">Bachelor's degree or higher</div><div class="val">${fmtPct(d.bachelors_or_higher_pct)}</div>
          <div class="key">Primary language</div><div class="val">${escapeHTML(d.primary_language) || "—"}</div>
          <div class="key">Second most common</div><div class="val">${escapeHTML(d.secondary_language) || "—"}</div>
          <div class="key">People who speak a language other than English at home</div><div class="val">${fmtPct(d.language_other_than_english_pct)}</div>
          <div class="key">People who speak English less than \"very well\"</div><div class="val">${fmtPct(d.english_less_than_very_well_pct)}</div>
          <div class="key">People who speak Spanish at home</div><div class="val">${fmtPct(d.spanish_at_home_pct)}</div>
          <div class="key">White</div><div class="val">${fmtPct(d.white_pct)}</div>
          <div class="key">Black or African American</div><div class="val">${fmtPct(d.black_pct)}</div>
          <div class="key">American Indian / Alaska Native</div><div class="val">${fmtPct(d.native_pct)}</div>
          <div class="key">Asian</div><div class="val">${fmtPct(d.asian_pct)}</div>
          <div class="key">Native Hawaiian / Pacific Islander</div><div class="val">${fmtPct(d.pacific_pct)}</div>
          <div class="key">Other race</div><div class="val">${fmtPct(d.other_race_pct)}</div>
          <div class="key">Two or more races</div><div class="val">${fmtPct(d.two_or_more_races_pct)}</div>
          <div class="key">Hispanic</div><div class="val">${fmtPct(d.hispanic_pct)}</div>
          <div class="key">Not Hispanic</div><div class="val">${fmtPct(d.not_hispanic_pct)}</div>
        </div>
      </section>
    `;
    }
    if (s.environment)
      html += renderEnviroscreenSection(
        "Surrounding 10‑Mile Area Environment (CalEPA Enviroscreen)",
        s.environment,
      );
    return html;
  })();

  const waterDistrictSection = (() => {
    const w = water_district || {};
    let html = "";
    const d = w.demographics || {};
    const tractList = renderTractList(w.census_tracts);
    const cityList = Array.isArray(w.cities)
      ? w.cities.join(", ")
      : escapeHTML(w.cities) || "—";
    if (w.name || w.census_tracts || w.cities)
      html += `
      <section class="section-block">
        <h3 class="section-header">Location Summary</h3>
        <div class="kv">
          <div class="key">District</div><div class="val">${escapeHTML(w.name) || "—"}</div>
          <div class="key">Cities</div><div class="val">${cityList}</div>
          <div class="key">Census tracts</div><div class="val">${tractList}</div>
        </div>
      </section>
    `;
    if (Object.keys(d).length) {
      html += `
      <section class="section-block">
        <h3 class="section-header">${escapeHTML(w.name) || "Water District Region"} (ACS)</h3>
        <div class="kv">
          <div class="key">Population</div><div class="val">${fmtInt(d.population)}</div>
          <div class="key">Median age</div><div class="val">${fmtNumber(d.median_age)}</div>
          <div class="key">Median household income</div><div class="val">${fmtCurrency(d.median_household_income)}</div>
          <div class="key">Per capita income</div><div class="val">${fmtCurrency(d.per_capita_income)}</div>
          <div class="key">Poverty rate</div><div class="val">${fmtPct(d.poverty_rate)}</div>
          <div class="key">Unemployment rate</div><div class="val">${fmtPct(d.unemployment_rate)}</div>
          <div class="key">Owner occupied</div><div class="val">${fmtPct(d.owner_occupied_pct)}</div>
          <div class="key">Renter occupied</div><div class="val">${fmtPct(d.renter_occupied_pct)}</div>
          <div class="key">Median home value</div><div class="val">${fmtCurrency(d.median_home_value)}</div>
          <div class="key">High school or higher</div><div class="val">${fmtPct(d.high_school_or_higher_pct)}</div>
          <div class="key">Bachelor's degree or higher</div><div class="val">${fmtPct(d.bachelors_or_higher_pct)}</div>
          <div class="key">Primary language</div><div class="val">${escapeHTML(d.primary_language) || "—"}</div>
          <div class="key">Second most common</div><div class="val">${escapeHTML(d.secondary_language) || "—"}</div>
          <div class="key">People who speak a language other than English at home</div><div class="val">${fmtPct(d.language_other_than_english_pct)}</div>
          <div class="key">People who speak Spanish at home</div><div class="val">${fmtPct(d.spanish_at_home_pct)}</div>
          <div class="key">Speak English less than \"very well\"</div><div class="val">${fmtPct(d.english_less_than_very_well_pct)}</div>
          <div class="key">White</div><div class="val">${fmtPct(d.white_pct)}</div>
          <div class="key">Black or African American</div><div class="val">${fmtPct(d.black_pct)}</div>
          <div class="key">American Indian / Alaska Native</div><div class="val">${fmtPct(d.native_pct)}</div>
          <div class="key">Asian</div><div class="val">${fmtPct(d.asian_pct)}</div>
          <div class="key">Native Hawaiian / Pacific Islander</div><div class="val">${fmtPct(d.pacific_pct)}</div>
          <div class="key">Other race</div><div class="val">${fmtPct(d.other_race_pct)}</div>
          <div class="key">Two or more races</div><div class="val">${fmtPct(d.two_or_more_races_pct)}</div>
          <div class="key">Hispanic</div><div class="val">${fmtPct(d.hispanic_pct)}</div>
          <div class="key">Not Hispanic</div><div class="val">${fmtPct(d.not_hispanic_pct)}</div>
        </div>
      </section>
    `;
    }
    if (w.environment && Object.keys(w.environment).length)
      html += renderEnviroscreenSection(
        "Water District Region Environment (CalEPA Enviroscreen)",
        w.environment,
      );
    return html;
  })();


  const localInfo = `
    <section class="section-block">
      <h3 class="section-header">Location Summary</h3>
      <div class="kv">
        <div class="key">City</div><div class="val">${escapeHTML(city) || "—"}</div>
        <div class="key">Census tract</div><div class="val">${escapeHTML(census_tract) || "—"}</div>
        <div class="key">ZIP code</div><div class="val">${escapeHTML(zip) || "—"}</div>
        <div class="key">County</div><div class="val">${escapeHTML(county) || "—"}</div>
        <div class="key">Coordinates</div><div class="val">${coords}</div>
      </div>
      ${mapImgHtml}
    </section>
      <p class="note">Search took ${formatDuration(elapsedMs)}.</p>

    <section class="section-block">
      <h3 class="section-header">Population &amp; Income (ACS)</h3>
      <p class="section-description">This section provides a snapshot of the people living in the selected area, drawn from the American Community Survey (ACS). It includes the total population, median age, household income, poverty rate, and unemployment rate. These indicators offer a quick view of community size, economic stability, and social conditions.</p>
      <div class="kv">
        ${(() => {
          const popEntries = [
            ["Total population", fmtInt(population)],
            ["Median age", fmtNumber(median_age)],
            ["Median household income", fmtCurrency(median_household_income)],
            ["Per capita income", fmtCurrency(per_capita_income)],
            ["People below poverty", fmtInt(people_below_poverty)],
            ["Poverty rate", fmtPct(poverty_rate)],
            ["Unemployment rate", fmtPct(unemployment_rate)],
          ];
          return popEntries
            .filter(([, v]) => v !== "—")
            .map(
              ([k, v]) =>
                `<div class="key">${k}</div><div class="val">${v}</div>`,
            )
            .join("");
        })()}
      </div>
    </section>

    <section class="section-block">
      <h3 class="section-header">Language (ACS)</h3>
      <p class="section-description">This section highlights the primary and secondary languages spoken in the community and key language indicators based on American Community Survey (ACS) 5‑year estimates.</p>
      <div class="kv">
        <div class="key">Primary language</div><div class="val">${escapeHTML(primary_language) || "—"}</div>
        <div class="key">Second most common</div><div class="val">${escapeHTML(secondary_language) || "—"}</div>
        <div class="key">People who speak a language other than English at home</div><div class="val">${fmtPct(language_other_than_english_pct)}</div>
        <div class="key">People who speak English less than \"very well\"</div><div class="val">${fmtPct(english_less_than_very_well_pct)}</div>
        <div class="key">People who speak Spanish at home</div><div class="val">${fmtPct(spanish_at_home_pct)}</div>
      </div>
      <p class="note">Source: Latest ACS 5-Year Estimates<br>Data Profiles/Social Characteristics</p>
    </section>

    ${raceSection}
    ${housingSection}
    <section class="section-block">
      <h3 class="section-header">Disadvantaged Community (DAC) Status</h3>
      <p class="section-description">This section indicates whether the selected area is designated as a Disadvantaged Community (DAC) using the California Department of Water Resources (DWR) mapping tool. DAC status is determined by household income and is shown as a simple yes/no outcome. This designation is important for identifying areas eligible for certain state and federal funding opportunities and for ensuring that equity considerations are included in outreach and program planning.</p>
      <div class="callout" style="border-left-color:${
        dac_status ? "var(--success)" : "var(--border-strong)"
      }">
        Disadvantaged community: <strong>${dac_status ? "Yes" : "No"}</strong>
      </div>
    </section>

    ${cesSection}
    ${hardshipSection}
    <section class="section-block">
      <h3 class="section-header">Active Alerts (National Weather Service)</h3>
      <p class="section-description">This section displays any current weather alerts issued by the National Weather Service (NWS) for the selected location. Alerts may include warnings for extreme heat, flooding, wildfire smoke, or other hazardous conditions. Having this information alongside demographic and environmental data helps staff anticipate safety concerns for events, tailor outreach, and ensure programs are responsive to current community conditions.</p>
      ${
        alertList.length
          ? `
        <div class="stats">
          ${alertList.map((a) => `<span class="pill">${escapeHTML(a)}</span>`).join("")}
        </div>
      `
          : `<p class="note">No active alerts found for this location.</p>`
      }
    </section>
  `;

  document.getElementById("result").innerHTML = `
    <article class="card">
      <div class="card__header">
        <div class="card__head-left">
          <h2 class="card__title">Results for: ${escapeHTML(address)}</h2>
          <div class="card__actions">
            <button type="button" onclick="printReport()">Print</button>
            <button type="button" onclick="downloadPdf()">Download PDF</button>
            <button type="button" onclick="downloadRawData()">Raw Data</button>
            <button type="button" onclick="shareReport()">Share Link</button>
          </div>
        </div>
        <span class="updated">Updated ${nowStamp()}</span>
      </div>
      <div class="comparison-grid">
        <div class="col local">
          ${localInfo}
        </div>
        ${
          surroundingSection
            ? `<div class="col surrounding">${surroundingSection}</div>`
            : ""
        }
        ${
          waterDistrictSection
            ? `<div class="col district">${waterDistrictSection}</div>`
            : ""
        }
      </div>
      <span class="updated--footer">
        Sources: FCC Block for county &amp; tract; US Census ACS 5‑year (languages, population, median income); CalEnviroScreen 4.0; NWS alerts.
      </span>
    </article>
  `;
  bindTractToggles();
}

// New row-based renderer
function renderResult(address, data, elapsedMs) {
  const {
    city,
    zip,
    county,
    census_tract,
    lat,
    lon,
    english_less_than_very_well_pct,
    language_other_than_english_pct,
    spanish_at_home_pct,
    primary_language,
    secondary_language,
    median_household_income,
    per_capita_income,
    median_age,
    poverty_rate,
    unemployment_rate,
    population,
    dac_status,
    environmental_hardships,
    white_pct,
    black_pct,
    native_pct,
    asian_pct,
    pacific_pct,
    other_race_pct,
    two_or_more_races_pct,
    hispanic_pct,
    not_hispanic_pct,
    owner_occupied_pct,
    renter_occupied_pct,
    median_home_value,
    high_school_or_higher_pct,
    bachelors_or_higher_pct,
    alerts,
    enviroscreen,
    surrounding_10_mile,
    water_district,
  } = data || {};

  const hardshipList = Array.isArray(environmental_hardships)
    ? Array.from(new Set(environmental_hardships))
    : [];
  const alertList = Array.isArray(alerts) ? alerts : [];

  const coords =
    lat != null && lon != null
      ? `${Number(lat).toFixed(6)}, ${Number(lon).toFixed(6)}`
      : "—";
  const mapImgHtml =
    lat != null && lon != null
      ? `<img class="map-image" src="https://maps.googleapis.com/maps/api/staticmap?center=${lat},${lon}&zoom=13&size=600x300&markers=color:red|${lat},${lon}&key=${GOOGLE_MAPS_KEY}" alt="Map of location" />`
      : "";

  const s = surrounding_10_mile || {};
  const w = water_district || {};
  const sHardships = Array.isArray(s.environmental_hardships)
    ? Array.from(new Set(s.environmental_hardships))
    : [];
  const wHardships = Array.isArray(w.environmental_hardships)
    ? Array.from(new Set(w.environmental_hardships))
    : [];
  const sTracts = renderTractList(s.census_tracts);
  const sCities = Array.isArray(s.cities)
    ? s.cities.join(", ")
    : escapeHTML(s.cities) || "—";
  const wTracts = renderTractList(w.census_tracts);
  const wCities = Array.isArray(w.cities)
    ? w.cities.join(", ")
    : escapeHTML(w.cities) || "—";

  const locLocal = `
    <div class="kv">
      <div class="key">City</div><div class="val">${escapeHTML(city) || "—"}</div>
      <div class="key">Census tract</div><div class="val">${escapeHTML(census_tract) || "—"}</div>
      <div class="key">ZIP code</div><div class="val">${escapeHTML(zip) || "—"}</div>
      <div class="key">County</div><div class="val">${escapeHTML(county) || "—"}</div>
      <div class="key">Coordinates</div><div class="val">${coords}</div>
    </div>
    ${mapImgHtml}
  `;
  const locSurround = `
    <div class="kv">
      <div class="key">Cities</div><div class="val">${sCities}</div>
      <div class="key">Census tracts</div><div class="val">${sTracts}</div>
    </div>
  `;
  const locDistrict = `
    <div class="kv">
      <div class="key">District</div><div class="val">${escapeHTML(w.name) || "—"}</div>
      <div class="key">Cities</div><div class="val">${wCities}</div>
      <div class="key">Census tracts</div><div class="val">${wTracts}</div>
    </div>
  `;
  const locationRow = buildComparisonRow(
    "Location Summary",
    locLocal,
    locSurround,
    locDistrict,
    '<p class="section-description">This section lists basic geographic information for the census tract, surrounding 10&#8209;mile area, and water district, such as city, ZIP code, county, and coordinates.</p>',
  );

  const popFields = (d = {}) => {
    const entries = [
      ["Total population", fmtInt(d.population)],
      ["Median age", fmtNumber(d.median_age)],
      ["Median household income", fmtCurrency(d.median_household_income)],
      ["Per capita income", fmtCurrency(d.per_capita_income)],
      ["Poverty rate", fmtPct(d.poverty_rate)],
      ["Unemployment rate", fmtPct(d.unemployment_rate)],
    ];
    return `<div class="kv">${entries
      .map(([k, v]) => `<div class="key">${k}</div><div class="val">${v}</div>`)
      .join("")}</div>`;
  };
  const populationRow = buildComparisonRow(
    "Population &amp; Income (ACS)",
    popFields({
      population,
      median_age,
      median_household_income,
      per_capita_income,
      poverty_rate,
      unemployment_rate,
    }),
    popFields(s.demographics || {}),
    popFields(w.demographics || {}),
    '<p class="section-description">This section provides a snapshot of the people living in the selected area, drawn from the American Community Survey (ACS). It includes the total population, median age, household income, poverty rate, and unemployment rate. These indicators offer a quick view of community size, economic stability, and social conditions.</p><p class="section-description"><em>Values for the surrounding 10-mile area and water district are population-weighted averages.</em></p>',
  );
  const languageFields = (d = {}) => {
    const entries = [
      ["Primary language", escapeHTML(d.primary_language) || "—"],
      ["Second most common", escapeHTML(d.secondary_language) || "—"],
      [
        "People who speak a language other than English at home",
        fmtPct(d.language_other_than_english_pct),
      ],
      [
        'People who speak English less than "very well"',
        fmtPct(d.english_less_than_very_well_pct),
      ],
      ["People who speak Spanish at home", fmtPct(d.spanish_at_home_pct)],
    ];
    return `<div class="kv">${entries
      .map(([k, v]) => `<div class="key">${k}</div><div class="val">${v}</div>`)
      .join("")}</div>`;
  };
  const languageRow = buildComparisonRow(
    "Language (ACS)",
    languageFields({
      primary_language,
      secondary_language,
      language_other_than_english_pct,
      english_less_than_very_well_pct,
      spanish_at_home_pct,
    }),
    languageFields(s.demographics || {}),
    languageFields(w.demographics || {}),
    '<p class="section-description">This section highlights the primary and secondary languages spoken in the community and key language indicators based on American Community Survey (ACS) 5&#8209;year estimates.</p><p class="section-description"><em>Values for the surrounding 10-mile area and water district are population-weighted averages.</em></p>',
  );

  const raceContent = (d = {}) => {
    const entries = [
      ["White", fmtPct(d.white_pct)],
      ["Black or African American", fmtPct(d.black_pct)],
      ["American Indian / Alaska Native", fmtPct(d.native_pct)],
      ["Asian", fmtPct(d.asian_pct)],
      ["Native Hawaiian / Pacific Islander", fmtPct(d.pacific_pct)],
      ["Other race", fmtPct(d.other_race_pct)],
      ["Two or more races", fmtPct(d.two_or_more_races_pct)],
      ["Hispanic", fmtPct(d.hispanic_pct)],
      ["Not Hispanic", fmtPct(d.not_hispanic_pct)],
    ];
    return `<div class="kv">${entries
      .map(([k, v]) => `<div class="key">${k}</div><div class="val">${v}</div>`)
      .join("")}</div>`;
  };
  const raceRow = buildComparisonRow(
    "Race &amp; Ethnicity (ACS)",
    raceContent({
      white_pct,
      black_pct,
      native_pct,
      asian_pct,
      pacific_pct,
      other_race_pct,
      two_or_more_races_pct,
      hispanic_pct,
      not_hispanic_pct,
    }),
    raceContent(s.demographics || {}),
    raceContent(w.demographics || {}),
    '<p class="section-description">This section shows the racial and ethnic composition of the community, expressed as percentages of the total population using American Community Survey (ACS) data. These insights help identify the diversity of the area and support efforts to ensure programs, outreach, and engagement strategies reflect and serve all community groups.</p><p class="section-description"><em>Values for the surrounding 10-mile area and water district are population-weighted averages.</em></p>',
  );

  const housingContent = (d = {}) => {
    const entries = [
      ["Owner occupied", fmtPct(d.owner_occupied_pct)],
      ["Renter occupied", fmtPct(d.renter_occupied_pct)],
      ["Median home value", fmtCurrency(d.median_home_value)],
      ["High school or higher", fmtPct(d.high_school_or_higher_pct)],
      ["Bachelor's degree or higher", fmtPct(d.bachelors_or_higher_pct)],
    ];
    return `<div class="kv">${entries
      .map(([k, v]) => `<div class="key">${k}</div><div class="val">${v}</div>`)
      .join("")}</div>`;
  };
  const housingRow = buildComparisonRow(
    "Housing &amp; Education (ACS)",
    housingContent({
      owner_occupied_pct,
      renter_occupied_pct,
      median_home_value,
      high_school_or_higher_pct,
      bachelors_or_higher_pct,
    }),
    housingContent(s.demographics || {}),
    housingContent(w.demographics || {}),
    '<p class="section-description">This section combines information on housing and educational attainment in the community. It includes the percentage of owner&#8209;occupied and renter&#8209;occupied homes, median home value, and levels of education such as high school completion and bachelor’s degree or higher. These indicators provide insight into community stability, affordability, and educational opportunities, helping inform outreach strategies and program planning.</p><p class="section-description"><em>Values for the surrounding 10-mile area and water district are population-weighted averages.</em></p>',
  );

  const dacCallout = (status, tracts, popPct, tractPct) => {
    const yes = Array.isArray(tracts) ? tracts.length > 0 : !!status;
    const border = yes ? "var(--success)" : "var(--border-strong)";

    const lines = [
      `Disadvantaged community: <strong>${yes ? "Yes" : "No"}</strong>`,
    ];

    const stats = [];
    if (Number.isFinite(popPct))
      stats.push(`<li><strong>${fmtPct(popPct)}</strong> of population</li>`);
    if (Number.isFinite(tractPct))
      stats.push(`<li><strong>${fmtPct(tractPct)}</strong> of tracts</li>`);
    if (stats.length) lines.push(`<ul class="dac-stats">${stats.join("")}</ul>`);

    if (Array.isArray(tracts) && tracts.length)
      lines.push(
        `<div class="dac-tracts">Tracts ${renderTractList(tracts)}</div>`,
      );

    return `<div class="callout" style="border-left-color:${border}">${lines.join("")}</div>`;
  };

  const dacRow = buildComparisonRow(
    "Disadvantaged Community (DAC) Status",
    dacCallout(dac_status),
    Array.isArray(s.dac_tracts)
      ? dacCallout(null, s.dac_tracts, s.dac_population_pct, s.dac_tracts_pct)
      : "",
    Array.isArray(w.dac_tracts)
      ? dacCallout(null, w.dac_tracts, w.dac_population_pct, w.dac_tracts_pct)
      : "",
    '<p class="section-description">This section indicates whether the selected area is designated as a Disadvantaged Community (DAC) using the California Department of Water Resources (DWR) mapping tool. DAC status is determined by household income and is shown as a simple yes/no outcome. This designation is important for identifying areas eligible for certain state and federal funding opportunities and for ensuring that equity considerations are included in outreach and program planning.</p>',
  );

  const enviroscreenRow = buildComparisonRow(
    "Environmental Indicators (CalEPA Enviroscreen)",
    renderEnviroscreenContent(enviroscreen),
    renderEnviroscreenContent(s.environment),
    renderEnviroscreenContent(w.environment),
    '<p class="section-description">This section shows environmental and community health indicators from California’s Enviroscreen tool. Results are presented as percentiles, with higher numbers (and darker colors) indicating greater environmental burdens compared to other areas in the state. These measures include factors such as air quality, traffic pollution, and access to safe drinking water.</p><p class="section-description">Staff can use this information to understand potential environmental challenges facing a neighborhood, strengthen grant applications that require equity or environmental justice considerations, and design outreach that addresses local concerns. For example, if an event is planned in an area with a high Enviroscreen percentile, staff may want to highlight programs or benefits related to clean water, pollution reduction, or community health.</p><p class="section-description"><strong>How to Read This</strong><br>Green = Low burden (fewer environmental and health challenges)<br>Yellow/Orange = Moderate burden<br>Red = High burden (greater environmental and health challenges)<br>Percentile score shows how the community compares to others across California.</p>',
  );

  const hardshipRow = buildComparisonRow(
    "Environmental Hardships",
    hardshipList.length
      ? `<div class="stats">${hardshipList
          .map((h) => `<span class="pill">${escapeHTML(h)}</span>`)
          .join("")}</div>`
      : "",
    sHardships.length
      ? `<div class="stats">${sHardships
          .map((h) => `<span class="pill">${escapeHTML(h)}</span>`)
          .join("")}</div>`
      : "",
    wHardships.length
      ? `<div class="stats">${wHardships
          .map((h) => `<span class="pill">${escapeHTML(h)}</span>`)
          .join("")}</div>`
      : "",
    '<p class="section-description">This section lists environmental hardships reported for the selected location, highlighting challenges that may affect residents and program planning.</p>',
  );

  const alertsRow = `
    <section class="section-block">
      <h3 class="section-header">Active Alerts (National Weather Service)</h3>
      <p class="section-description">This section displays any current weather alerts issued by the National Weather Service (NWS) for the selected location. Alerts may include warnings for extreme heat, flooding, wildfire smoke, or other hazardous conditions. Having this information alongside demographic and environmental data helps staff anticipate safety concerns for events, tailor outreach, and ensure programs are responsive to current community conditions.</p>
      ${
        alertList.length
          ? `<div class="stats">${alertList
              .map((a) => `<span class="pill">${escapeHTML(a)}</span>`)
              .join("")}</div>`
          : '<p class="note">No active alerts found for this location.</p>'
      }
    </section>
  `;

  const columnHeaders = `
    <div class="comparison-grid column-headers">
      <div class="col">Census tract</div>
      <div class="col">10 mile radius</div>
      <div class="col">Water district</div>
    </div>
  `;

  document.getElementById("result").innerHTML = `
    <article class="card">
      <div class="card__header">
        <div class="card__head-left">
          <h2 class="card__title">Results for: ${escapeHTML(address)}</h2>
          <div class="card__actions">
            <button type="button" onclick="printReport()">Print</button>
            <button type="button" onclick="downloadPdf()">Download PDF</button>
            <button type="button" onclick="downloadRawData()">Raw Data</button>
            <button type="button" onclick="shareReport()">Share Link</button>
          </div>
        </div>
        <span class="updated">Updated ${nowStamp()}</span>
      </div>
      ${columnHeaders}
      ${locationRow}
      ${populationRow}
      ${languageRow}
      ${raceRow}
      ${housingRow}
      ${dacRow}
      ${enviroscreenRow}
      ${hardshipRow}
      ${alertsRow}
      <p class="note">Search took ${formatDuration(elapsedMs)}.</p>
      <p class="note">Values for the surrounding 10-mile area and water district are population-weighted averages.</p>
      <span class="updated--footer">
        Sources: FCC Block for county &amp; tract; US Census ACS 5‑year (languages, population, median income); CalEnviroScreen 4.0; NWS alerts.
      </span>
    </article>
  `;
}
// ---------- Flow ----------
async function lookup() {
  const input = document.getElementById("autocomplete");
  const resultBox = document.getElementById("result");
  const address = (input?.value || "").trim();

  if (address.length < 4) {
    renderError(
      "Please enter a more complete address (at least 4 characters).",
      address,
      0,
    );
    return;
  }

  const cacheKey = address.toLowerCase();
  if (lookupCache.has(cacheKey)) {
    const cached = lookupCache.get(cacheKey);
    lastReport = { address, data: cached };
    const locUrl = new URL(window.location);
    locUrl.searchParams.set("address", address);
    window.history.replaceState(null, "", locUrl.toString());
    renderResult(address, cached, 0);
    return;
  }

  resultBox.setAttribute("aria-busy", "true");
  renderLoading(address);
  startSearchTimer();
  let elapsed = 0;

  try {
    const url = buildApiUrl(API_PATH, { address });
    let data = await fetchJsonWithDiagnostics(url);
    if (!data || typeof data !== "object")
      throw new Error("Malformed response.");
    data = await enrichLocation(data);
    const [
      lang,
      surround,
      water,
      english,
      alerts,
    ] = await Promise.all([
      fetchLanguageAcs(data),
      enrichSurrounding(data),
      enrichWaterDistrict(data, address),
      enrichEnglishProficiency(data),
      enrichNwsAlerts(data),
    ]);
    deepMerge(data, lang, surround, water, english, alerts);

    const basics = await enrichRegionBasics(data);
    deepMerge(data, basics);

    const [regionLangs, regionHard, unemployment] = await Promise.all([
      enrichRegionLanguages(data),
      enrichRegionHardships(data),
      enrichUnemployment(data),
    ]);
    deepMerge(data, regionLangs, regionHard, unemployment);

    lastReport = { address, data };
    lookupCache.set(cacheKey, data);
    const locUrl = new URL(window.location);
    locUrl.searchParams.set("address", address);
    window.history.replaceState(null, "", locUrl.toString());
    elapsed = stopSearchTimer();
    renderResult(address, data, elapsed);
  } catch (err) {
    if (!elapsed) elapsed = stopSearchTimer();
    renderError(String(err), address, elapsed);
  } finally {
    resultBox.removeAttribute("aria-busy");
  }
}

// ---------- Init ----------
function bindLookupTrigger() {
  const btn = document.getElementById("lookupBtn");
  if (!btn) return;
  const clone = btn.cloneNode(true);
  btn.replaceWith(clone);
  clone.addEventListener("click", (e) => {
    e.preventDefault();
    lookup().catch(console.error);
  });
}

function loadGoogleMaps() {
  const script = document.createElement("script");
  script.src = `https://maps.googleapis.com/maps/api/js?key=${GOOGLE_MAPS_KEY}&libraries=places&callback=initAutocomplete`;
  script.async = true;
  document.head.appendChild(script);
}

// Warm language metadata so the first lookup is faster
getLanguageMeta().catch(() => {});

window.onload = () => {
  loadGoogleMaps();
  bindLookupTrigger();
  const params = new URLSearchParams(window.location.search);
  const addr = params.get("address");
  if (addr) {
    const input = document.getElementById("autocomplete");
    if (input) {
      input.value = addr;
      lookup().catch(console.error);
    }
  }
};<|MERGE_RESOLUTION|>--- conflicted
+++ resolved
@@ -329,7 +329,6 @@
   let englishOnly = 0;
   let englishLess = 0;
   const langCounts = {};
-<<<<<<< HEAD
   const groupPromises = Object.values(groups).map(async (g) => {
     const tractStr = g.tracts.join(",");
     const chunkSize = 40;
@@ -337,9 +336,7 @@
     for (let i = 0; i < codes.length; i += chunkSize) {
       const chunk = codes.slice(i, i + chunkSize);
       const vars =
-        i === 0
-          ? ["C16001_001E", "C16001_002E", ...chunk]
-          : chunk;
+        i === 0 ? ["C16001_001E", "C16001_002E", ...chunk] : chunk;
       const url =
         `https://api.census.gov/data/2022/acs/acs5?get=${vars.join(",")}&for=tract:${tractStr}&in=state:${g.state}%20county:${g.county}`;
       tasks.push(
@@ -404,57 +401,6 @@
     for (const [lang, count] of Object.entries(res.langCounts)) {
       langCounts[lang] = (langCounts[lang] || 0) + count;
     }
-=======
-  for (const g of Object.values(groups)) {
-    // The Census API limits requests to 50 tracts at a time.  Chunk the
-    // tract list to ensure we fetch data for all tracts.
-    const tractChunkSize = 50;
-    for (let t = 0; t < g.tracts.length; t += tractChunkSize) {
-      const tractSlice = g.tracts.slice(t, t + tractChunkSize).join(",");
-      const varChunkSize = 40;
-      for (let i = 0; i < codes.length; i += varChunkSize) {
-        const chunk = codes.slice(i, i + varChunkSize);
-        const vars =
-          i === 0
-            ? ["C16001_001E", "C16001_002E", ...chunk]
-            : chunk;
-        const url =
-          `https://api.census.gov/data/2022/acs/acs5?get=${vars.join(",")}&for=tract:${tractSlice}&in=state:${g.state}%20county:${g.county}`;
-        try {
-          const rows = await fetch(url).then((r) => r.json());
-          if (Array.isArray(rows) && rows.length > 1) {
-            const headers = rows[0];
-            for (let j = 1; j < rows.length; j++) {
-              const row = rows[j];
-              const rec = {};
-              headers.forEach((h, idx) => (rec[h] = Number(row[idx])));
-              total += rec.C16001_001E || 0;
-              englishOnly += rec.C16001_002E || 0;
-              for (const code of chunk) {
-                const name = names[code];
-                const val = rec[code] || 0;
-                if (name) langCounts[name] = (langCounts[name] || 0) + val;
-              }
-            }
-          }
-        } catch {}
-      }
-      const url2 =
-        `https://api.census.gov/data/2022/acs/acs5/profile?get=DP02_0115E&for=tract:${tractSlice}&in=state:${g.state}%20county:${g.county}`;
-      try {
-        const rows2 = await fetch(url2).then((r) => r.json());
-        if (Array.isArray(rows2) && rows2.length > 1) {
-          const headers2 = rows2[0];
-          for (let i = 1; i < rows2.length; i++) {
-            const row2 = rows2[i];
-            const rec2 = {};
-            headers2.forEach((h, idx) => (rec2[h] = Number(row2[idx])));
-            englishLess += rec2.DP02_0115E || 0;
-          }
-        }
-      } catch {}
-    }
->>>>>>> 1a878c1b
   }
   langCounts.English = englishOnly;
   const spanishCount = langCounts.Spanish || 0;
@@ -469,1779 +415,4 @@
   };
 }
 
-async function fetchLanguageAcs({ state_fips, county_fips, tract_code } = {}) {
-  if (!state_fips || !county_fips || !tract_code) return {};
-  const fips = `${state_fips}${county_fips}${tract_code}`;
-  return aggregateLanguageForTracts([fips]);
-}
-
-// Aggregate basic demographic fields for a set of census tracts using
-// population-weighted averages.
-async function aggregateBasicDemographicsForTracts(fipsList = []) {
-  const groups = {};
-  for (const f of fipsList) {
-    const code = String(f).replace(/[^0-9]/g, "").padStart(11, "0");
-    if (code.length !== 11) continue;
-    const state = code.slice(0, 2);
-    const county = code.slice(2, 5);
-    const tract = code.slice(5);
-    const key = `${state}${county}`;
-    if (!groups[key]) groups[key] = { state, county, tracts: [] };
-    groups[key].tracts.push(tract);
-  }
-
-  let totalPop = 0;
-  let ageWeighted = 0;
-  let incomeWeighted = 0;
-  let perCapitaWeighted = 0;
-  let povertyCount = 0;
-
-  for (const g of Object.values(groups)) {
-    // Census API allows up to 50 tract identifiers per request.
-    const chunkSize = 50;
-    for (let i = 0; i < g.tracts.length; i += chunkSize) {
-      const tractSlice = g.tracts.slice(i, i + chunkSize).join(",");
-      const url =
-        "https://api.census.gov/data/2022/acs/acs5/profile?get=DP05_0001E,DP05_0018E,DP03_0062E,DP03_0088E,DP03_0128PE&for=tract:" +
-        tractSlice +
-        `&in=state:${g.state}%20county:${g.county}`;
-      try {
-        const rows = await fetch(url).then((r) => r.json());
-        if (!Array.isArray(rows) || rows.length < 2) continue;
-        for (let j = 1; j < rows.length; j++) {
-          const [pop, age, income, perCapita, povPct] = rows[j]
-            .slice(0, 5)
-            .map(Number);
-          if (Number.isFinite(pop) && pop > 0) {
-            totalPop += pop;
-            if (Number.isFinite(age)) ageWeighted += age * pop;
-            if (Number.isFinite(income)) incomeWeighted += income * pop;
-            if (Number.isFinite(perCapita)) perCapitaWeighted += perCapita * pop;
-            if (Number.isFinite(povPct) && povPct >= 0)
-              povertyCount += (povPct / 100) * pop;
-          }
-        }
-      } catch {
-        // ignore errors for this chunk
-      }
-    }
-  }
-
-  const result = {};
-  if (totalPop > 0) {
-    result.population = totalPop;
-    if (ageWeighted > 0) result.median_age = ageWeighted / totalPop;
-    if (incomeWeighted > 0)
-      result.median_household_income = incomeWeighted / totalPop;
-    if (perCapitaWeighted > 0)
-      result.per_capita_income = perCapitaWeighted / totalPop;
-    if (povertyCount > 0) result.poverty_rate = (povertyCount / totalPop) * 100;
-  }
-  return result;
-}
-
-// Fetch unemployment rate and population for one or more census tracts
-async function fetchUnemploymentForTracts(fipsList = []) {
-  const groups = {};
-  for (const f of fipsList) {
-    const code = String(f).replace(/[^0-9]/g, "").padStart(11, "0");
-    if (code.length !== 11) continue;
-    const state = code.slice(0, 2);
-    const county = code.slice(2, 5);
-    const tract = code.slice(5);
-    const key = `${state}${county}`;
-    if (!groups[key]) groups[key] = { state, county, tracts: [] };
-    groups[key].tracts.push(tract);
-  }
-  const results = {};
-  for (const g of Object.values(groups)) {
-    const chunkSize = 50; // Census API tract limit per request
-    for (let i = 0; i < g.tracts.length; i += chunkSize) {
-      const tractSlice = g.tracts.slice(i, i + chunkSize).join(",");
-      const url =
-        "https://api.census.gov/data/2022/acs/acs5/profile?get=DP03_0009PE,DP05_0001E&for=tract:" +
-        tractSlice +
-        `&in=state:${g.state}%20county:${g.county}`;
-      try {
-        const rows = await fetch(url).then((r) => r.json());
-        if (!Array.isArray(rows) || rows.length < 2) continue;
-        for (let j = 1; j < rows.length; j++) {
-          const [unemp, pop, state, county, tract] = rows[j];
-          const geoid = `${state}${county}${tract}`;
-          results[geoid] = {
-            unemployment_rate: Number(unemp),
-            population: Number(pop),
-          };
-        }
-      } catch {
-        // ignore errors for this chunk
-      }
-    }
-  }
-  return results;
-}
-
-// Fetch a list of census tract FIPS codes flagged as disadvantaged communities
-async function fetchDacFips(fipsList = []) {
-  const baseUrl =
-    "https://gis.water.ca.gov/arcgis/rest/services/Society/i16_Census_Tract_DisadvantagedCommunities_2020/MapServer/0/query";
-  const out = new Set();
-  const chunkSize = 50;
-  for (let i = 0; i < fipsList.length; i += chunkSize) {
-    const chunk = fipsList.slice(i, i + chunkSize);
-    if (!chunk.length) continue;
-    const where = `GEOID20 IN (${chunk.map((f) => `'${f}'`).join(",")})`;
-    const url =
-      baseUrl +
-      `?where=${encodeURIComponent(where)}&outFields=GEOID20,DAC20&returnGeometry=false&f=json`;
-    try {
-      const j = await fetch(url).then((r) => r.json());
-      for (const f of j.features || []) {
-        const attrs = f.attributes || {};
-        const geoid = String(attrs.GEOID20);
-        const status = String(attrs.DAC20 || "").toUpperCase();
-        if (status === "Y") out.add(geoid);
-      }
-    } catch {
-      // ignore errors for this chunk
-    }
-  }
-  return Array.from(out);
-}
-
-// Fetch environmental hardships for one or more census tracts and merge them
-async function aggregateHardshipsForTracts(fipsList = []) {
-  const set = new Set();
-  await Promise.all(
-    fipsList.map(async (f) => {
-      try {
-        const url = buildApiUrl(API_PATH, { fips: f, census_tract: f, geoid: f });
-        const j = await fetchJsonWithDiagnostics(url);
-        if (Array.isArray(j.environmental_hardships)) {
-          j.environmental_hardships.forEach((h) => set.add(h));
-        }
-      } catch {
-        // ignore errors for this tract
-      }
-    }),
-  );
-  return Array.from(set).sort();
-}
-
-// Populate basic demographic fields for surrounding and district regions using
-// population-weighted averages.
-async function enrichRegionBasics(data = {}) {
-  const { surrounding_10_mile, water_district } = data || {};
-  const out = { ...data };
-  const s = surrounding_10_mile || {};
-  if (
-    Array.isArray(s.census_tracts_fips) &&
-    s.census_tracts_fips.length
-  ) {
-    const basics = await aggregateBasicDemographicsForTracts(
-      s.census_tracts_fips,
-    );
-    const d = s.demographics || {};
-    out.surrounding_10_mile = {
-      ...s,
-      demographics: { ...d, ...basics },
-    };
-  }
-  const w = water_district || {};
-  const wFips = Array.isArray(w.census_tracts_fips) && w.census_tracts_fips.length
-    ? w.census_tracts_fips
-    : Array.isArray(w.census_tracts)
-      ? w.census_tracts
-      : [];
-  if (wFips.length) {
-    const basics = await aggregateBasicDemographicsForTracts(wFips);
-    const d = w.demographics || {};
-    out.water_district = { ...w, demographics: { ...d, ...basics } };
-  }
-  return out;
-}
-
-// Ensure unemployment rates are populated for local, surrounding, and water regions
-async function enrichUnemployment(data = {}) {
-  const {
-    state_fips,
-    county_fips,
-    tract_code,
-    unemployment_rate,
-    surrounding_10_mile,
-    water_district,
-  } = data || {};
-
-  const s = surrounding_10_mile || {};
-  const w = water_district || {};
-  const needed = [];
-  const localFips = state_fips && county_fips && tract_code ? `${state_fips}${county_fips}${tract_code}` : null;
-  if (isMissing(unemployment_rate) && localFips) needed.push(localFips);
-  const sFips = Array.isArray(s.census_tracts_fips) ? s.census_tracts_fips : [];
-  if (s.demographics && isMissing(s.demographics.unemployment_rate) && sFips.length)
-    needed.push(...sFips);
-  const wFips = Array.isArray(w.census_tracts_fips)
-    ? w.census_tracts_fips.map(String)
-    : Array.isArray(w.census_tracts)
-      ? w.census_tracts.map(String)
-      : [];
-  if (w.demographics && isMissing(w.demographics.unemployment_rate) && wFips.length)
-    needed.push(...wFips);
-
-  const fipsSet = Array.from(new Set(needed));
-  if (!fipsSet.length) return data;
-  const lookup = await fetchUnemploymentForTracts(fipsSet);
-
-  const out = { ...data };
-  if (isMissing(unemployment_rate) && localFips && lookup[localFips])
-    out.unemployment_rate = lookup[localFips].unemployment_rate;
-
-  if (s.demographics && isMissing(s.demographics.unemployment_rate) && sFips.length) {
-    let totPop = 0;
-    let totWeighted = 0;
-    for (const f of sFips) {
-      const item = lookup[f];
-      if (item && Number.isFinite(item.unemployment_rate) && Number.isFinite(item.population)) {
-        totPop += item.population;
-        totWeighted += item.unemployment_rate * item.population;
-      }
-    }
-    if (totPop > 0)
-      out.surrounding_10_mile = {
-        ...s,
-        demographics: { ...s.demographics, unemployment_rate: totWeighted / totPop },
-      };
-  }
-
-  if (w.demographics && isMissing(w.demographics.unemployment_rate) && wFips.length) {
-    let totPop = 0;
-    let totWeighted = 0;
-    for (const f of wFips) {
-      const item = lookup[f];
-      if (item && Number.isFinite(item.unemployment_rate) && Number.isFinite(item.population)) {
-        totPop += item.population;
-        totWeighted += item.unemployment_rate * item.population;
-      }
-    }
-    if (totPop > 0)
-      out.water_district = {
-        ...w,
-        demographics: { ...w.demographics, unemployment_rate: totWeighted / totPop },
-      };
-  }
-
-  return out;
-}
-
-async function enrichRegionLanguages(data = {}) {
-  const { surrounding_10_mile, water_district } = data || {};
-  const out = { ...data };
-  const s = surrounding_10_mile || {};
-  if (
-    Array.isArray(s.census_tracts_fips) &&
-    s.census_tracts_fips.length
-  ) {
-    const lang = await aggregateLanguageForTracts(s.census_tracts_fips);
-    const d = s.demographics || {};
-    out.surrounding_10_mile = { ...s, demographics: { ...d, ...lang } };
-  }
-  const w = water_district || {};
-  const wFips = Array.isArray(w.census_tracts_fips) && w.census_tracts_fips.length
-    ? w.census_tracts_fips
-    : Array.isArray(w.census_tracts)
-      ? w.census_tracts
-      : [];
-  if (wFips.length) {
-    const lang = await aggregateLanguageForTracts(wFips);
-    const d = w.demographics || {};
-    out.water_district = { ...w, demographics: { ...d, ...lang } };
-  }
-  return out;
-}
-
-// Populate environmental hardships for surrounding and district regions
-async function enrichRegionHardships(data = {}) {
-  const { surrounding_10_mile, water_district } = data || {};
-  const out = { ...data };
-  const s = surrounding_10_mile || {};
-  const sFips = Array.isArray(s.census_tracts_fips) && s.census_tracts_fips.length
-    ? s.census_tracts_fips
-    : Array.isArray(s.census_tracts)
-      ? s.census_tracts
-      : [];
-  if (
-    (!Array.isArray(s.environmental_hardships) || !s.environmental_hardships.length) &&
-    sFips.length
-  ) {
-    const hardships = await aggregateHardshipsForTracts(sFips);
-    out.surrounding_10_mile = { ...s, environmental_hardships: hardships };
-  }
-  const w = water_district || {};
-  const wFips = Array.isArray(w.census_tracts_fips) && w.census_tracts_fips.length
-    ? w.census_tracts_fips
-    : Array.isArray(w.census_tracts)
-      ? w.census_tracts.map(String)
-      : [];
-  if (
-    (!Array.isArray(w.environmental_hardships) || !w.environmental_hardships.length) &&
-    wFips.length
-  ) {
-    const hardships = await aggregateHardshipsForTracts(wFips);
-    out.water_district = { ...w, environmental_hardships: hardships };
-  }
-  return out;
-}
-
-// Fetch surrounding cities and census tracts if API didn't provide them
-async function enrichSurrounding(data = {}) {
-  const { lat, lon, census_tract, surrounding_10_mile } = data || {};
-  if (lat == null || lon == null) return data;
-  const radiusMeters = 1609.34 * 10; // 10 miles
-  const s = { ...(surrounding_10_mile || {}) };
-  const tasks = [];
-  if (!Array.isArray(s.cities) || !s.cities.length) {
-    const query = `[out:json];(node[place=city](around:${radiusMeters},${lat},${lon});node[place=town](around:${radiusMeters},${lat},${lon}););out;`;
-    const url =
-      "https://overpass-api.de/api/interpreter?data=" +
-      encodeURIComponent(query);
-    tasks.push(
-      fetch(url)
-        .then((r) => r.json())
-        .then((j) => {
-          const names = (j.elements || [])
-            .map((e) => e.tags?.name)
-            .filter(Boolean);
-          s.cities = Array.from(new Set(names)).slice(0, 10);
-        })
-        .catch(() => {}),
-    );
-  }
-  const existingTracts = Array.isArray(s.census_tracts) ? s.census_tracts.map(String) : [];
-  const existingFips = Array.isArray(s.census_tracts_fips) ? s.census_tracts_fips.map(String) : [];
-  const existingMap = { ...(s.census_tract_map || {}) };
-  const tractUrl =
-    "https://tigerweb.geo.census.gov/arcgis/rest/services/TIGERweb/Tracts_Blocks/MapServer/10/query" +
-    `?where=1=1&geometry=${lon},${lat}&geometryType=esriGeometryPoint&inSR=4326&spatialRel=esriSpatialRelIntersects&distance=${radiusMeters}&units=esriSRUnit_Meter&outFields=NAME,GEOID&f=json`;
-  tasks.push(
-    fetch(tractUrl)
-      .then((r) => r.json())
-      .then((j) => {
-        const features = j.features || [];
-        const names = [];
-        const fips = [];
-        const map = {};
-        for (const f of features) {
-          const attrs = f.attributes || {};
-          let name = null;
-          if (attrs.NAME) {
-            name = attrs.NAME.replace(/^Census Tract\s+/i, "");
-            names.push(name);
-          }
-          if (attrs.GEOID) {
-            const geoid = String(attrs.GEOID);
-            fips.push(geoid);
-            if (name) map[geoid] = name;
-          }
-        }
-        s.census_tracts = Array.from(new Set([...existingTracts, ...names]));
-        s.census_tracts_fips = Array.from(new Set([...existingFips, ...fips]));
-        s.census_tract_map = { ...existingMap, ...map };
-      })
-      .catch(() => {}),
-  );
-  if (tasks.length) await Promise.all(tasks);
-  if (!Array.isArray(s.cities)) s.cities = [];
-  const tractSet = new Set(Array.isArray(s.census_tracts) ? s.census_tracts : []);
-  if (census_tract) tractSet.add(String(census_tract));
-  s.census_tracts = Array.from(tractSet);
-  if (Array.isArray(s.census_tracts_fips)) {
-    const fipsSet = new Set(s.census_tracts_fips);
-    const { state_fips, county_fips, tract_code } = data || {};
-    if (state_fips && county_fips && tract_code)
-      fipsSet.add(`${state_fips}${county_fips}${tract_code}`);
-    s.census_tracts_fips = Array.from(fipsSet);
-  }
-  if (Array.isArray(s.census_tracts_fips) && s.census_tracts_fips.length) {
-    try {
-      const dacFips = await fetchDacFips(s.census_tracts_fips);
-      const names = [];
-      for (const f of dacFips) {
-        const name = (s.census_tract_map && s.census_tract_map[f]) || f;
-        names.push(name);
-      }
-      s.dac_tracts = names;
-      s.dac_tracts_fips = dacFips;
-      if (names.length) {
-        const set = new Set([...(s.census_tracts || []), ...names]);
-        s.census_tracts = Array.from(set);
-      }
-    } catch {
-      // ignore errors
-    }
-  }
-  if (Array.isArray(s.census_tracts_fips) && s.census_tracts_fips.length) {
-    try {
-      const lookup = await fetchUnemploymentForTracts(s.census_tracts_fips);
-      let totalPop = 0;
-      let dacPop = 0;
-      const dacFips = new Set(s.dac_tracts_fips || []);
-      for (const f of s.census_tracts_fips) {
-        const info = lookup[f];
-        if (info && Number.isFinite(info.population)) {
-          totalPop += info.population;
-          if (dacFips.has(String(f))) dacPop += info.population;
-        }
-      }
-      if (totalPop > 0) s.dac_population_pct = (dacPop / totalPop) * 100;
-      if (s.census_tracts_fips.length > 0)
-        s.dac_tracts_pct = (dacFips.size / s.census_tracts_fips.length) * 100;
-    } catch {
-      // ignore errors
-    }
-  }
-  return { ...data, surrounding_10_mile: s };
-}
-
-// Fill in missing water district basics if the API doesn't provide them
-async function enrichWaterDistrict(data = {}, address = "") {
-  const {
-    lat,
-    lon,
-    city,
-    census_tract,
-    state_fips,
-    county_fips,
-    tract_code,
-    water_district,
-  } = data || {};
-  if (lat == null || lon == null) return data;
-  const w = { ...water_district };
-  const tasks = [];
-
-  // Primary lookup using the NFT API (includes service-area shape info)
-  if (address) {
-    const url = buildApiUrl("/lookup", { address });
-    tasks.push(
-      fetchJsonWithDiagnostics(url)
-        .then((j) => {
-          w.name =
-            j?.agency?.agency_name ||
-            j?.agency?.name ||
-            j?.agency_name ||
-            j?.name ||
-            w.name;
-          const tracts =
-            j?.agency?.service_area_tracts ||
-            j?.service_area_tracts ||
-            j?.census_tracts ||
-            j?.agency?.census_tracts;
-          if (typeof tracts === "string") {
-            const arr = tracts.split(/\s*,\s*/).filter(Boolean);
-            w.census_tracts = arr;
-            const fipsArr = arr.filter((t) => /^\d{11}$/.test(t));
-            if (fipsArr.length) w.census_tracts_fips = fipsArr;
-          } else if (Array.isArray(tracts)) {
-            const arr = [...new Set(tracts.map(String))];
-            w.census_tracts = arr;
-            const fipsArr = arr.filter((t) => /^\d{11}$/.test(t));
-            if (fipsArr.length)
-              w.census_tracts_fips = [...new Set([...(w.census_tracts_fips || []), ...fipsArr])];
-          }
-        })
-        .catch(() => {}),
-    );
-  }
-
-  // Fallback: look up a district name from the state water board service
-  if (!w.name) {
-    const url =
-      "https://services.arcgis.com/8DFNJhY7CUN8E0bX/ArcGIS/rest/services/Public_Water_System_Boundaries/FeatureServer/0/query" +
-      `?geometry=${lon}%2C${lat}&geometryType=esriGeometryPoint&inSR=4326&spatialRel=esriSpatialRelIntersects&outFields=PWS_NAME&returnGeometry=false&f=json`;
-    tasks.push(
-      fetch(url)
-        .then((r) => r.json())
-        .then((j) => {
-          w.name = j?.features?.[0]?.attributes?.PWS_NAME || w.name;
-        })
-        .catch(() => {}),
-    );
-  }
-
-  if (!Array.isArray(w.cities) || !w.cities.length) {
-    if (city) w.cities = [city];
-  }
-
-  if (tasks.length) await Promise.all(tasks);
-
-  // Fetch census tracts from the API if we have a name but no tract list
-  if (w.name && (!Array.isArray(w.census_tracts) || !w.census_tracts.length)) {
-    try {
-      const url = buildApiUrl("/census-tracts", { agency_name: w.name });
-      const j = await fetchJsonWithDiagnostics(url);
-      const tracts = j?.census_tracts;
-      if (Array.isArray(tracts)) {
-        w.census_tracts = [...new Set(tracts.map(String))];
-      }
-    } catch {
-      // ignore errors
-    }
-  }
-
-  // Overlay the water district shape to include any intersecting census tracts
-  // (be generous and include tracts that only partially overlap the boundary)
-  try {
-    const geoUrl =
-      "https://services.arcgis.com/8DFNJhY7CUN8E0bX/ArcGIS/rest/services/Public_Water_System_Boundaries/FeatureServer/0/query" +
-      `?geometry=${lon}%2C${lat}&geometryType=esriGeometryPoint&inSR=4326&spatialRel=esriSpatialRelIntersects&outFields=PWS_NAME&returnGeometry=true&outSR=4326&f=json`;
-    const j = await fetch(geoUrl).then((r) => r.json());
-    const geom = j?.features?.[0]?.geometry;
-    if (geom) {
-      const tractUrl =
-        "https://tigerweb.geo.census.gov/arcgis/rest/services/TIGERweb/Tracts_Blocks/MapServer/10/query";
-      const tractParams = new URLSearchParams({
-        where: "1=1",
-        geometry: JSON.stringify(geom),
-        geometryType: "esriGeometryPolygon",
-        inSR: "4326",
-        spatialRel: "esriSpatialRelIntersects",
-        outFields: "NAME,GEOID",
-        returnGeometry: "false",
-        f: "json",
-      });
-      let t;
-      try {
-        t = await fetch(tractUrl, {
-          method: "POST",
-          headers: {
-            "Content-Type": "application/x-www-form-urlencoded",
-          },
-          body: tractParams.toString(),
-        }).then((r) => r.json());
-      } catch {
-        const fallbackUrl = `${tractUrl}?${tractParams.toString()}`;
-        t = await fetch(fallbackUrl).then((r) => r.json());
-      }
-      const names = [];
-      const fips = [];
-      const map = {};
-      for (const f of t.features || []) {
-        const attrs = f.attributes || {};
-        let name = null;
-        if (attrs.NAME) {
-          name = attrs.NAME.replace(/^Census Tract\s+/i, "");
-          names.push(name);
-        }
-        if (attrs.GEOID) {
-          const geoid = String(attrs.GEOID);
-          fips.push(geoid);
-          if (name) map[geoid] = name;
-        }
-      }
-      if (names.length || fips.length) {
-        const existing = Array.isArray(w.census_tracts)
-          ? w.census_tracts.map(String)
-          : [];
-        const existingFips = Array.isArray(w.census_tracts_fips)
-          ? w.census_tracts_fips.map(String)
-          : [];
-        const existingMap = w.census_tract_map || {};
-        if (names.length)
-          w.census_tracts = [...new Set([...existing, ...names])];
-        if (fips.length)
-          w.census_tracts_fips = [
-            ...new Set([...existingFips, ...fips]),
-          ];
-        if (Object.keys(map).length)
-          w.census_tract_map = { ...existingMap, ...map };
-      }
-    }
-  } catch {
-    // ignore errors
-  }
-
-  let tracts = [];
-  if (Array.isArray(w.census_tracts)) tracts = w.census_tracts.map(String);
-  else if (typeof w.census_tracts === "string")
-    tracts = w.census_tracts.split(/\s*,\s*/).filter(Boolean);
-  if (census_tract) tracts.unshift(String(census_tract));
-  w.census_tracts = [...new Set(tracts)];
-
-  let fipsList = Array.isArray(w.census_tracts_fips)
-    ? w.census_tracts_fips.map(String)
-    : [];
-  for (const t of w.census_tracts) {
-    if (/^\d{11}$/.test(t)) fipsList.push(t);
-  }
-  if (state_fips && county_fips && tract_code)
-    fipsList.unshift(`${state_fips}${county_fips}${tract_code}`);
-  w.census_tracts_fips = [...new Set(fipsList)];
-
-  if (Array.isArray(w.census_tracts_fips) && w.census_tracts_fips.length) {
-    try {
-      const dacFips = await fetchDacFips(w.census_tracts_fips);
-      const names = [];
-      for (const f of dacFips) {
-        const name = (w.census_tract_map && w.census_tract_map[f]) || f;
-        names.push(name);
-      }
-      w.dac_tracts = names;
-      w.dac_tracts_fips = dacFips;
-      if (names.length) {
-        const set = new Set([...(w.census_tracts || []), ...names]);
-        w.census_tracts = Array.from(set);
-      }
-    } catch {
-      // ignore errors
-    }
-  }
-  if (Array.isArray(w.census_tracts_fips) && w.census_tracts_fips.length) {
-    try {
-      const lookup = await fetchUnemploymentForTracts(w.census_tracts_fips);
-      let totalPop = 0;
-      let dacPop = 0;
-      const dacFips = new Set(w.dac_tracts_fips || []);
-      for (const f of w.census_tracts_fips) {
-        const info = lookup[f];
-        if (info && Number.isFinite(info.population)) {
-          totalPop += info.population;
-          if (dacFips.has(String(f))) dacPop += info.population;
-        }
-      }
-      if (totalPop > 0) w.dac_population_pct = (dacPop / totalPop) * 100;
-      if (w.census_tracts_fips.length > 0)
-        w.dac_tracts_pct =
-          (dacFips.size / w.census_tracts_fips.length) * 100;
-    } catch {
-      // ignore errors
-    }
-  }
-
-  // Hard-coded CalEnviroScreen indicators for the water district region
-  w.environment = {
-    percentile: 48.5,
-    overall_percentiles: {
-      pollution_burden: 37.2,
-      population_characteristics: 56.5,
-    },
-    exposures: {
-      ozone: 98.8,
-      pm25: 34.0,
-      diesel: 24.2,
-      toxic_releases: 32.7,
-      traffic: 12.3,
-      pesticides: 22.7,
-      drinking_water: 61.8,
-      lead: 49.1,
-    },
-    environmental_effects: {
-      cleanup_sites: 25.2,
-      groundwater_threats: 20.4,
-      hazardous_waste: 27.8,
-      impaired_waters: 23.0,
-      solid_waste: 45.7,
-    },
-    sensitive_populations: {
-      asthma: 58.9,
-      low_birth_weight: 52.8,
-      cardiovascular_disease: 81.6,
-    },
-    socioeconomic_factors: {
-      education: 45.5,
-      linguistic_isolation: 17.0,
-      poverty: 54.5,
-      unemployment: 63.2,
-      housing_burden: 38.8,
-    },
-  };
-
-  return { ...data, water_district: w };
-}
-
-// Fetch English proficiency percentage if missing
-async function enrichEnglishProficiency(data = {}) {
-  const { lat, lon, english_less_than_very_well_pct } = data || {};
-  if (!isMissing(english_less_than_very_well_pct) || lat == null || lon == null)
-    return data;
-  try {
-    const geo = await fetch(
-      `https://geo.fcc.gov/api/census/block/find?latitude=${lat}&longitude=${lon}&format=json`,
-    ).then((r) => r.json());
-    const fips = geo?.Block?.FIPS;
-    if (fips && fips.length >= 11) {
-      const state = fips.slice(0, 2);
-      const county = fips.slice(2, 5);
-      const tract = fips.slice(5, 11);
-      const url =
-        `https://api.census.gov/data/2022/acs/acs5/profile?get=DP02_0111PE&for=tract:${tract}&in=state:${state}+county:${county}`;
-      const acs = await fetch(url).then((r) => r.json());
-      const val = acs?.[1]?.[0];
-      const num = Number(val);
-      if (Number.isFinite(num) && num >= 0) {
-        return { ...data, english_less_than_very_well_pct: num };
-      }
-    }
-  } catch (e) {
-    // Ignore errors and fall through
-  }
-  return data;
-}
-
-// Fetch NWS alerts for the given coordinates and append to data
-async function enrichNwsAlerts(data = {}) {
-  const { lat, lon } = data || {};
-  if (lat == null || lon == null) return { ...data, alerts: [] };
-  try {
-    const url = `https://api.weather.gov/alerts/active?point=${lat},${lon}`;
-    const res = await fetch(url, {
-      headers: {
-        Accept: "application/geo+json",
-        "User-Agent": "CalWEP-Demographic-Website (info@calwep.org)",
-      },
-    });
-    if (!res.ok) throw new Error("NWS response not ok");
-    const j = await res.json();
-    const alerts = Array.isArray(j?.features)
-      ? j.features
-          .map((f) => f?.properties?.headline)
-          .filter(Boolean)
-      : [];
-    return { ...data, alerts };
-  } catch {
-    return { ...data, alerts: [] };
-  }
-}
-
-// CalEnviroScreen color helper
-function cesColor(percentile) {
-  const p = Number(percentile);
-  if (!Number.isFinite(p)) return { bg: "#fff", fg: "#000" };
-  const scale = [
-    { max: 10, color: "#006837", fg: "#fff" },
-    { max: 20, color: "#1A9850", fg: "#fff" },
-    { max: 30, color: "#66BD63" },
-    { max: 40, color: "#A6D96A" },
-    { max: 50, color: "#FEE08B" },
-    { max: 60, color: "#FDAE61" },
-    { max: 70, color: "#F46D43", fg: "#fff" },
-    { max: 80, color: "#D73027", fg: "#fff" },
-    { max: 90, color: "#A50026", fg: "#fff" },
-    { max: 100, color: "#6E0000", fg: "#fff" },
-  ];
-  for (const r of scale) {
-    if (p <= r.max) return { bg: r.color, fg: r.fg || "#000" };
-  }
-  return { bg: "#6E0000", fg: "#fff" };
-}
-
-function renderEnviroscreenSection(title, data, includeDescription = false) {
-  if (!data || typeof data !== "object") return "";
-  const badge = (v) => {
-    const { bg, fg } = cesColor(v);
-    const val = Number.isFinite(Number(v)) ? Number(v).toFixed(1) : "—";
-    return `<span class="ces-badge" style="background:${bg};color:${fg};">${val}</span>`;
-  };
-  const overall = data.percentile;
-  const pb = data.overall_percentiles?.pollution_burden;
-  const pc = data.overall_percentiles?.population_characteristics;
-  const renderGroup = (groupTitle, obj, order = []) => {
-    if (!obj || typeof obj !== "object") return "";
-    const entries = Object.entries(obj).sort(([a], [b]) => {
-      const ia = order.indexOf(a);
-      const ib = order.indexOf(b);
-      if (ia !== -1 && ib !== -1) return ia - ib;
-      if (ia !== -1) return -1;
-      if (ib !== -1) return 1;
-      return a.localeCompare(b);
-    });
-    const kv = entries
-      .map(
-        ([k, v]) =>
-          `<div class="key">${escapeHTML(
-            CES_LABELS[k] || titleCase(k),
-          )}</div><div class="val">${badge(v)}</div>`,
-      )
-      .join("");
-    return `<h4 class="sub-section-header">${groupTitle}</h4><div class="kv">${kv}</div>`;
-  };
-  const desc = includeDescription
-    ? `
-        <p class="section-description">This section shows environmental and community health indicators from California’s Enviroscreen tool. Results are presented as percentiles, with higher numbers (and darker colors) indicating greater environmental burdens compared to other areas in the state. These measures include factors such as air quality, traffic pollution, and access to safe drinking water.</p>
-        <p class="section-description">Staff can use this information to understand potential environmental challenges facing a neighborhood, strengthen grant applications that require equity or environmental justice considerations, and design outreach that addresses local concerns. For example, if an event is planned in an area with a high Enviroscreen percentile, staff may want to highlight programs or benefits related to clean water, pollution reduction, or community health.</p>
-        <p class="section-description"><strong>How to Read This</strong><br>Green = Low burden (fewer environmental and health challenges)<br>Yellow/Orange = Moderate burden<br>Red = High burden (greater environmental and health challenges)<br>Percentile score shows how the community compares to others across California.</p>
-      `
-    : "";
-  return `
-      <section class="section-block">
-        <h3 class="section-header">${title}</h3>
-        ${desc}
-        <div class="kv">
-          <div class="key">Overall percentile</div><div class="val">${badge(overall)}</div>
-          <div class="key">Pollution burden</div><div class="val">${badge(pb)}</div>
-          <div class="key">Population characteristics</div><div class="val">${badge(pc)}</div>
-        </div>
-        ${renderGroup("Exposures", data.exposures, CES_GROUP_ORDER.exposures)}
-        ${renderGroup("Environmental effects", data.environmental_effects, CES_GROUP_ORDER.environmental_effects)}
-        ${renderGroup("Sensitive populations", data.sensitive_populations, CES_GROUP_ORDER.sensitive_populations)}
-        ${renderGroup("Socioeconomic factors", data.socioeconomic_factors, CES_GROUP_ORDER.socioeconomic_factors)}
-      </section>
-    `;
-}
-
-// ---------- Places Autocomplete ----------
-function initAutocomplete() {
-  const input = document.getElementById("autocomplete");
-  if (!input || typeof google === "undefined" || !google.maps) return;
-
-  autocomplete = new google.maps.places.Autocomplete(input, {
-    types: ["address"],
-    componentRestrictions: { country: "us" },
-    fields: ["address_components", "formatted_address"],
-  });
-
-  autocomplete.addListener("place_changed", () => {
-    const p = autocomplete.getPlace();
-    let street = "",
-      city = "",
-      state = "",
-      zip = "";
-    for (const comp of p.address_components || []) {
-      const t = comp.types || [];
-      if (t.includes("street_number")) street = comp.long_name + " ";
-      else if (t.includes("route")) street += comp.long_name;
-      else if (t.includes("locality")) city = comp.long_name;
-      else if (t.includes("administrative_area_level_1"))
-        state = comp.short_name;
-      else if (t.includes("postal_code")) zip = comp.long_name;
-    }
-    if (!zip && p.formatted_address) {
-      const m = p.formatted_address.match(/\b\d{5}(?:-\d{4})?\b/);
-      if (m) zip = m[0];
-    }
-    const parts = [street.trim(), city, state, zip].filter(Boolean);
-    if (parts.length) input.value = parts.join(", ");
-  });
-
-  // Enter triggers lookup
-  input.addEventListener("keydown", (e) => {
-    if (e.key === "Enter") {
-      e.preventDefault();
-      document.getElementById("lookupBtn")?.click();
-    }
-  });
-}
-
-// ---------- Rendering ----------
-function renderLoading(address) {
-  document.getElementById("result").innerHTML = `
-    <div class="card">
-      <div class="card__header">
-        <h2 class="card__title">Looking up demographics…</h2>
-        <span class="updated">Started ${nowStamp()}</span>
-      </div>
-      ${address ? `<p class="note">Address: <strong>${escapeHTML(address)}</strong></p>` : ""}
-      <div class="callout">Fetching county, languages, English proficiency, population, income, DAC, and alerts…</div>
-      <p class="note">Elapsed: <span id="searchTimer">0m 00s</span></p>
-    </div>
-  `;
-}
-function renderError(message, address, elapsedMs) {
-  document.getElementById("result").innerHTML = `
-    <div class="card" role="alert">
-      <div class="card__header">
-        <h2 class="card__title">Unable to retrieve data</h2>
-        <span class="updated">${nowStamp()}</span>
-      </div>
-      ${address ? `<p class="note">Address: <strong>${escapeHTML(address)}</strong></p>` : ""}
-      <div class="callout" style="border-left-color:#b45309;">
-        ${escapeHTML(message || "Please try again with a different address.")}
-      </div>
-      <p class="note">Search took ${formatDuration(elapsedMs)}.</p>
-      <p class="note">API base: <code>${escapeHTML(API_BASE)}</code>. If your API has a prefix, adjust <code>API_PATH</code>.</p>
-    </div>
-  `;
-}
-
-function buildComparisonRow(
-  title,
-  localHtml,
-  surroundingHtml,
-  districtHtml,
-  descriptionHtml = "",
-) {
-  const cell = (html) =>
-    html && String(html).trim() ? html : '<p class="note">No data</p>';
-  return `
-    <section class="section-block">
-      <h3 class="section-header">${title}</h3>
-      ${descriptionHtml}
-      <div class="comparison-grid">
-        <div class="col local">${cell(localHtml)}</div>
-        <div class="col surrounding">${cell(surroundingHtml)}</div>
-        <div class="col district">${cell(districtHtml)}</div>
-      </div>
-    </section>
-  `;
-}
-
-let tractListCounter = 0;
-function renderTractList(list, limit = 4) {
-  let arr = [];
-  if (Array.isArray(list)) arr = list;
-  else if (typeof list === "string")
-    arr = list.split(/\s*,\s*/).filter(Boolean);
-  if (!arr.length) return "—";
-  const esc = arr.map((t) => escapeHTML(t));
-  const visible = esc.slice(0, limit);
-  const hidden = esc.slice(limit);
-  const id = `tracts-${tractListCounter++}`;
-  let html = `<span id="${id}">${visible.join(", ")}`;
-  if (hidden.length) {
-    html += `<span class="tracts-extra" hidden>, ${hidden.join(", ")}</span>`;
-  }
-  html += `</span>`;
-  if (hidden.length)
-    html += ` <button type="button" class="toggle-tracts" data-target="${id}" aria-expanded="false">Show more</button>`;
-  return html;
-}
-
-function bindTractToggles() {
-  document.querySelectorAll(".toggle-tracts").forEach((btn) => {
-    const targetId = btn.getAttribute("data-target");
-    const span = document.getElementById(targetId);
-    const extra = span?.querySelector(".tracts-extra");
-    if (!span || !extra) return;
-    btn.addEventListener("click", () => {
-      const expanded = btn.getAttribute("aria-expanded") === "true";
-      extra.hidden = expanded;
-      btn.setAttribute("aria-expanded", String(!expanded));
-      btn.textContent = expanded ? "Show more" : "Show less";
-    });
-  });
-}
-
-function renderEnviroscreenContent(data) {
-  if (!data || typeof data !== "object")
-    return "<p class=\"note\">No data</p>";
-  const badge = (v) => {
-    const { bg, fg } = cesColor(v);
-    const val = Number.isFinite(Number(v)) ? Number(v).toFixed(1) : "—";
-    return `<span class="ces-badge" style="background:${bg};color:${fg};">${val}</span>`;
-  };
-  const overall = data.percentile;
-  const pb = data.overall_percentiles?.pollution_burden;
-  const pc = data.overall_percentiles?.population_characteristics;
-  const renderGroup = (title, obj, order = []) => {
-    if (!obj || typeof obj !== "object") return "";
-    const entries = Object.entries(obj).sort(([a], [b]) => {
-      const ia = order.indexOf(a);
-      const ib = order.indexOf(b);
-      if (ia !== -1 && ib !== -1) return ia - ib;
-      if (ia !== -1) return -1;
-      if (ib !== -1) return 1;
-      return a.localeCompare(b);
-    });
-    const kv = entries
-      .map(
-        ([k, v]) =>
-          `<div class=\"key\">${escapeHTML(
-            CES_LABELS[k] || titleCase(k),
-          )}</div><div class=\"val\">${badge(v)}</div>`,
-      )
-      .join("");
-    return `<h4 class=\"sub-section-header\">${title}</h4><div class=\"kv\">${kv}</div>`;
-  };
-  return `
-    <div class="kv">
-      <div class="key">Overall percentile</div><div class="val">${badge(overall)}</div>
-      <div class="key">Pollution burden</div><div class="val">${badge(pb)}</div>
-      <div class="key">Population characteristics</div><div class="val">${badge(pc)}</div>
-    </div>
-    ${renderGroup("Exposures", data.exposures, CES_GROUP_ORDER.exposures)}
-    ${renderGroup("Environmental effects", data.environmental_effects, CES_GROUP_ORDER.environmental_effects)}
-    ${renderGroup("Sensitive populations", data.sensitive_populations, CES_GROUP_ORDER.sensitive_populations)}
-    ${renderGroup("Socioeconomic factors", data.socioeconomic_factors, CES_GROUP_ORDER.socioeconomic_factors)}
-  `;
-}
-function renderResultOld(address, data, elapsedMs) {
-  const {
-    city,
-    zip,
-    county,
-    census_tract,
-    lat,
-    lon,
-    primary_language,
-    secondary_language,
-    english_less_than_very_well_pct,
-    language_other_than_english_pct,
-    spanish_at_home_pct,
-    median_household_income,
-    per_capita_income,
-    median_age,
-    poverty_rate,
-    unemployment_rate,
-    population,
-    people_below_poverty,
-    dac_status,
-    environmental_hardships,
-    white_pct,
-    black_pct,
-    native_pct,
-    asian_pct,
-    pacific_pct,
-    other_race_pct,
-    two_or_more_races_pct,
-    hispanic_pct,
-    not_hispanic_pct,
-    owner_occupied_pct,
-    renter_occupied_pct,
-    median_home_value,
-    high_school_or_higher_pct,
-    bachelors_or_higher_pct,
-    alerts,
-    enviroscreen,
-    surrounding_10_mile,
-    water_district,
-  } = data || {};
-
-  const hardshipList = Array.isArray(environmental_hardships)
-    ? Array.from(new Set(environmental_hardships))
-    : [];
-  const alertList = Array.isArray(alerts) ? alerts : [];
-  const cesSection = renderEnviroscreenSection(
-    "Environmental Indicators (CalEPA Enviroscreen)",
-    enviroscreen,
-    true,
-  );
-  const coords =
-    lat != null && lon != null
-      ? `${Number(lat).toFixed(6)}, ${Number(lon).toFixed(6)}`
-      : "—";
-  const mapImgHtml =
-    lat != null && lon != null
-      ? `<img class="map-image" src="https://maps.googleapis.com/maps/api/staticmap?center=${lat},${lon}&zoom=13&size=600x300&markers=color:red|${lat},${lon}&key=${GOOGLE_MAPS_KEY}" alt="Map of location" />`
-      : "";
-
-const hardshipSection = `
-    <section class="section-block">
-      <h3 class="section-header">Environmental hardships</h3>
-      ${hardshipList.length ? `<div class="stats">${hardshipList.map((h) => `<span class="pill">${escapeHTML(h)}</span>`).join("")}</div>` : `<p class="note">No environmental hardships recorded.</p>`}
-    </section>
-  `;
-
-  const raceSection = `
-    <section class="section-block">
-      <h3 class="section-header">Race &amp; Ethnicity (ACS)</h3>
-      <p class="section-description">This section shows the racial and ethnic composition of the community, expressed as percentages of the total population using American Community Survey (ACS) data. These insights help identify the diversity of the area and support efforts to ensure programs, outreach, and engagement strategies reflect and serve all community groups.</p>
-      <div class="kv">
-        <div class="key">White</div><div class="val">${fmtPct(white_pct)}</div>
-        <div class="key">Black or African American</div><div class="val">${fmtPct(black_pct)}</div>
-        <div class="key">American Indian / Alaska Native</div><div class="val">${fmtPct(native_pct)}</div>
-        <div class="key">Asian</div><div class="val">${fmtPct(asian_pct)}</div>
-        <div class="key">Native Hawaiian / Pacific Islander</div><div class="val">${fmtPct(pacific_pct)}</div>
-        <div class="key">Other race</div><div class="val">${fmtPct(other_race_pct)}</div>
-        <div class="key">Two or more races</div><div class="val">${fmtPct(two_or_more_races_pct)}</div>
-        <div class="key">Hispanic</div><div class="val">${fmtPct(hispanic_pct)}</div>
-        <div class="key">Not Hispanic</div><div class="val">${fmtPct(not_hispanic_pct)}</div>
-      </div>
-    </section>
-  `;
-
-  const housingSection = `
-    <section class="section-block">
-      <h3 class="section-header">Housing &amp; Education (ACS)</h3>
-      <p class="section-description">This section combines information on housing and educational attainment in the community. It includes the percentage of owner-occupied and renter-occupied homes, median home value, and levels of education such as high school completion and bachelor’s degree or higher. These indicators provide insight into community stability, affordability, and educational opportunities, helping inform outreach strategies and program planning.</p>
-      <div class="kv">
-        <div class="key">Owner occupied</div><div class="val">${fmtPct(owner_occupied_pct)}</div>
-        <div class="key">Renter occupied</div><div class="val">${fmtPct(renter_occupied_pct)}</div>
-        <div class="key">Median home value</div><div class="val">${fmtCurrency(median_home_value)}</div>
-        <div class="key">High school or higher</div><div class="val">${fmtPct(high_school_or_higher_pct)}</div>
-        <div class="key">Bachelor's degree or higher</div><div class="val">${fmtPct(bachelors_or_higher_pct)}</div>
-      </div>
-    </section>
-  `;
-
-  const surroundingSection = (() => {
-    const s = surrounding_10_mile || {};
-    let html = "";
-    const d = s.demographics || {};
-    if (Object.keys(d).length) {
-      const tractList = renderTractList(s.census_tracts);
-      const cityList = Array.isArray(s.cities)
-        ? s.cities.join(", ")
-        : escapeHTML(s.cities) || "—";
-      html += `
-      <section class="section-block">
-        <h3 class="section-header">Surrounding 10‑Mile Area (ACS)</h3>
-        <div class="kv">
-          <div class="key">Cities</div><div class="val">${cityList}</div>
-          <div class="key">Census tracts</div><div class="val">${tractList}</div>
-          <div class="key">Population</div><div class="val">${fmtInt(d.population)}</div>
-          <div class="key">Median age</div><div class="val">${fmtNumber(d.median_age)}</div>
-          <div class="key">Median household income</div><div class="val">${fmtCurrency(d.median_household_income)}</div>
-          <div class="key">Per capita income</div><div class="val">${fmtCurrency(d.per_capita_income)}</div>
-          <div class="key">Poverty rate</div><div class="val">${fmtPct(d.poverty_rate)}</div>
-          <div class="key">Unemployment rate</div><div class="val">${fmtPct(d.unemployment_rate)}</div>
-          <div class="key">Owner occupied</div><div class="val">${fmtPct(d.owner_occupied_pct)}</div>
-          <div class="key">Renter occupied</div><div class="val">${fmtPct(d.renter_occupied_pct)}</div>
-          <div class="key">Median home value</div><div class="val">${fmtCurrency(d.median_home_value)}</div>
-          <div class="key">High school or higher</div><div class="val">${fmtPct(d.high_school_or_higher_pct)}</div>
-          <div class="key">Bachelor's degree or higher</div><div class="val">${fmtPct(d.bachelors_or_higher_pct)}</div>
-          <div class="key">Primary language</div><div class="val">${escapeHTML(d.primary_language) || "—"}</div>
-          <div class="key">Second most common</div><div class="val">${escapeHTML(d.secondary_language) || "—"}</div>
-          <div class="key">People who speak a language other than English at home</div><div class="val">${fmtPct(d.language_other_than_english_pct)}</div>
-          <div class="key">People who speak English less than \"very well\"</div><div class="val">${fmtPct(d.english_less_than_very_well_pct)}</div>
-          <div class="key">People who speak Spanish at home</div><div class="val">${fmtPct(d.spanish_at_home_pct)}</div>
-          <div class="key">White</div><div class="val">${fmtPct(d.white_pct)}</div>
-          <div class="key">Black or African American</div><div class="val">${fmtPct(d.black_pct)}</div>
-          <div class="key">American Indian / Alaska Native</div><div class="val">${fmtPct(d.native_pct)}</div>
-          <div class="key">Asian</div><div class="val">${fmtPct(d.asian_pct)}</div>
-          <div class="key">Native Hawaiian / Pacific Islander</div><div class="val">${fmtPct(d.pacific_pct)}</div>
-          <div class="key">Other race</div><div class="val">${fmtPct(d.other_race_pct)}</div>
-          <div class="key">Two or more races</div><div class="val">${fmtPct(d.two_or_more_races_pct)}</div>
-          <div class="key">Hispanic</div><div class="val">${fmtPct(d.hispanic_pct)}</div>
-          <div class="key">Not Hispanic</div><div class="val">${fmtPct(d.not_hispanic_pct)}</div>
-        </div>
-      </section>
-    `;
-    }
-    if (s.environment)
-      html += renderEnviroscreenSection(
-        "Surrounding 10‑Mile Area Environment (CalEPA Enviroscreen)",
-        s.environment,
-      );
-    return html;
-  })();
-
-  const waterDistrictSection = (() => {
-    const w = water_district || {};
-    let html = "";
-    const d = w.demographics || {};
-    const tractList = renderTractList(w.census_tracts);
-    const cityList = Array.isArray(w.cities)
-      ? w.cities.join(", ")
-      : escapeHTML(w.cities) || "—";
-    if (w.name || w.census_tracts || w.cities)
-      html += `
-      <section class="section-block">
-        <h3 class="section-header">Location Summary</h3>
-        <div class="kv">
-          <div class="key">District</div><div class="val">${escapeHTML(w.name) || "—"}</div>
-          <div class="key">Cities</div><div class="val">${cityList}</div>
-          <div class="key">Census tracts</div><div class="val">${tractList}</div>
-        </div>
-      </section>
-    `;
-    if (Object.keys(d).length) {
-      html += `
-      <section class="section-block">
-        <h3 class="section-header">${escapeHTML(w.name) || "Water District Region"} (ACS)</h3>
-        <div class="kv">
-          <div class="key">Population</div><div class="val">${fmtInt(d.population)}</div>
-          <div class="key">Median age</div><div class="val">${fmtNumber(d.median_age)}</div>
-          <div class="key">Median household income</div><div class="val">${fmtCurrency(d.median_household_income)}</div>
-          <div class="key">Per capita income</div><div class="val">${fmtCurrency(d.per_capita_income)}</div>
-          <div class="key">Poverty rate</div><div class="val">${fmtPct(d.poverty_rate)}</div>
-          <div class="key">Unemployment rate</div><div class="val">${fmtPct(d.unemployment_rate)}</div>
-          <div class="key">Owner occupied</div><div class="val">${fmtPct(d.owner_occupied_pct)}</div>
-          <div class="key">Renter occupied</div><div class="val">${fmtPct(d.renter_occupied_pct)}</div>
-          <div class="key">Median home value</div><div class="val">${fmtCurrency(d.median_home_value)}</div>
-          <div class="key">High school or higher</div><div class="val">${fmtPct(d.high_school_or_higher_pct)}</div>
-          <div class="key">Bachelor's degree or higher</div><div class="val">${fmtPct(d.bachelors_or_higher_pct)}</div>
-          <div class="key">Primary language</div><div class="val">${escapeHTML(d.primary_language) || "—"}</div>
-          <div class="key">Second most common</div><div class="val">${escapeHTML(d.secondary_language) || "—"}</div>
-          <div class="key">People who speak a language other than English at home</div><div class="val">${fmtPct(d.language_other_than_english_pct)}</div>
-          <div class="key">People who speak Spanish at home</div><div class="val">${fmtPct(d.spanish_at_home_pct)}</div>
-          <div class="key">Speak English less than \"very well\"</div><div class="val">${fmtPct(d.english_less_than_very_well_pct)}</div>
-          <div class="key">White</div><div class="val">${fmtPct(d.white_pct)}</div>
-          <div class="key">Black or African American</div><div class="val">${fmtPct(d.black_pct)}</div>
-          <div class="key">American Indian / Alaska Native</div><div class="val">${fmtPct(d.native_pct)}</div>
-          <div class="key">Asian</div><div class="val">${fmtPct(d.asian_pct)}</div>
-          <div class="key">Native Hawaiian / Pacific Islander</div><div class="val">${fmtPct(d.pacific_pct)}</div>
-          <div class="key">Other race</div><div class="val">${fmtPct(d.other_race_pct)}</div>
-          <div class="key">Two or more races</div><div class="val">${fmtPct(d.two_or_more_races_pct)}</div>
-          <div class="key">Hispanic</div><div class="val">${fmtPct(d.hispanic_pct)}</div>
-          <div class="key">Not Hispanic</div><div class="val">${fmtPct(d.not_hispanic_pct)}</div>
-        </div>
-      </section>
-    `;
-    }
-    if (w.environment && Object.keys(w.environment).length)
-      html += renderEnviroscreenSection(
-        "Water District Region Environment (CalEPA Enviroscreen)",
-        w.environment,
-      );
-    return html;
-  })();
-
-
-  const localInfo = `
-    <section class="section-block">
-      <h3 class="section-header">Location Summary</h3>
-      <div class="kv">
-        <div class="key">City</div><div class="val">${escapeHTML(city) || "—"}</div>
-        <div class="key">Census tract</div><div class="val">${escapeHTML(census_tract) || "—"}</div>
-        <div class="key">ZIP code</div><div class="val">${escapeHTML(zip) || "—"}</div>
-        <div class="key">County</div><div class="val">${escapeHTML(county) || "—"}</div>
-        <div class="key">Coordinates</div><div class="val">${coords}</div>
-      </div>
-      ${mapImgHtml}
-    </section>
-      <p class="note">Search took ${formatDuration(elapsedMs)}.</p>
-
-    <section class="section-block">
-      <h3 class="section-header">Population &amp; Income (ACS)</h3>
-      <p class="section-description">This section provides a snapshot of the people living in the selected area, drawn from the American Community Survey (ACS). It includes the total population, median age, household income, poverty rate, and unemployment rate. These indicators offer a quick view of community size, economic stability, and social conditions.</p>
-      <div class="kv">
-        ${(() => {
-          const popEntries = [
-            ["Total population", fmtInt(population)],
-            ["Median age", fmtNumber(median_age)],
-            ["Median household income", fmtCurrency(median_household_income)],
-            ["Per capita income", fmtCurrency(per_capita_income)],
-            ["People below poverty", fmtInt(people_below_poverty)],
-            ["Poverty rate", fmtPct(poverty_rate)],
-            ["Unemployment rate", fmtPct(unemployment_rate)],
-          ];
-          return popEntries
-            .filter(([, v]) => v !== "—")
-            .map(
-              ([k, v]) =>
-                `<div class="key">${k}</div><div class="val">${v}</div>`,
-            )
-            .join("");
-        })()}
-      </div>
-    </section>
-
-    <section class="section-block">
-      <h3 class="section-header">Language (ACS)</h3>
-      <p class="section-description">This section highlights the primary and secondary languages spoken in the community and key language indicators based on American Community Survey (ACS) 5‑year estimates.</p>
-      <div class="kv">
-        <div class="key">Primary language</div><div class="val">${escapeHTML(primary_language) || "—"}</div>
-        <div class="key">Second most common</div><div class="val">${escapeHTML(secondary_language) || "—"}</div>
-        <div class="key">People who speak a language other than English at home</div><div class="val">${fmtPct(language_other_than_english_pct)}</div>
-        <div class="key">People who speak English less than \"very well\"</div><div class="val">${fmtPct(english_less_than_very_well_pct)}</div>
-        <div class="key">People who speak Spanish at home</div><div class="val">${fmtPct(spanish_at_home_pct)}</div>
-      </div>
-      <p class="note">Source: Latest ACS 5-Year Estimates<br>Data Profiles/Social Characteristics</p>
-    </section>
-
-    ${raceSection}
-    ${housingSection}
-    <section class="section-block">
-      <h3 class="section-header">Disadvantaged Community (DAC) Status</h3>
-      <p class="section-description">This section indicates whether the selected area is designated as a Disadvantaged Community (DAC) using the California Department of Water Resources (DWR) mapping tool. DAC status is determined by household income and is shown as a simple yes/no outcome. This designation is important for identifying areas eligible for certain state and federal funding opportunities and for ensuring that equity considerations are included in outreach and program planning.</p>
-      <div class="callout" style="border-left-color:${
-        dac_status ? "var(--success)" : "var(--border-strong)"
-      }">
-        Disadvantaged community: <strong>${dac_status ? "Yes" : "No"}</strong>
-      </div>
-    </section>
-
-    ${cesSection}
-    ${hardshipSection}
-    <section class="section-block">
-      <h3 class="section-header">Active Alerts (National Weather Service)</h3>
-      <p class="section-description">This section displays any current weather alerts issued by the National Weather Service (NWS) for the selected location. Alerts may include warnings for extreme heat, flooding, wildfire smoke, or other hazardous conditions. Having this information alongside demographic and environmental data helps staff anticipate safety concerns for events, tailor outreach, and ensure programs are responsive to current community conditions.</p>
-      ${
-        alertList.length
-          ? `
-        <div class="stats">
-          ${alertList.map((a) => `<span class="pill">${escapeHTML(a)}</span>`).join("")}
-        </div>
-      `
-          : `<p class="note">No active alerts found for this location.</p>`
-      }
-    </section>
-  `;
-
-  document.getElementById("result").innerHTML = `
-    <article class="card">
-      <div class="card__header">
-        <div class="card__head-left">
-          <h2 class="card__title">Results for: ${escapeHTML(address)}</h2>
-          <div class="card__actions">
-            <button type="button" onclick="printReport()">Print</button>
-            <button type="button" onclick="downloadPdf()">Download PDF</button>
-            <button type="button" onclick="downloadRawData()">Raw Data</button>
-            <button type="button" onclick="shareReport()">Share Link</button>
-          </div>
-        </div>
-        <span class="updated">Updated ${nowStamp()}</span>
-      </div>
-      <div class="comparison-grid">
-        <div class="col local">
-          ${localInfo}
-        </div>
-        ${
-          surroundingSection
-            ? `<div class="col surrounding">${surroundingSection}</div>`
-            : ""
-        }
-        ${
-          waterDistrictSection
-            ? `<div class="col district">${waterDistrictSection}</div>`
-            : ""
-        }
-      </div>
-      <span class="updated--footer">
-        Sources: FCC Block for county &amp; tract; US Census ACS 5‑year (languages, population, median income); CalEnviroScreen 4.0; NWS alerts.
-      </span>
-    </article>
-  `;
-  bindTractToggles();
-}
-
-// New row-based renderer
-function renderResult(address, data, elapsedMs) {
-  const {
-    city,
-    zip,
-    county,
-    census_tract,
-    lat,
-    lon,
-    english_less_than_very_well_pct,
-    language_other_than_english_pct,
-    spanish_at_home_pct,
-    primary_language,
-    secondary_language,
-    median_household_income,
-    per_capita_income,
-    median_age,
-    poverty_rate,
-    unemployment_rate,
-    population,
-    dac_status,
-    environmental_hardships,
-    white_pct,
-    black_pct,
-    native_pct,
-    asian_pct,
-    pacific_pct,
-    other_race_pct,
-    two_or_more_races_pct,
-    hispanic_pct,
-    not_hispanic_pct,
-    owner_occupied_pct,
-    renter_occupied_pct,
-    median_home_value,
-    high_school_or_higher_pct,
-    bachelors_or_higher_pct,
-    alerts,
-    enviroscreen,
-    surrounding_10_mile,
-    water_district,
-  } = data || {};
-
-  const hardshipList = Array.isArray(environmental_hardships)
-    ? Array.from(new Set(environmental_hardships))
-    : [];
-  const alertList = Array.isArray(alerts) ? alerts : [];
-
-  const coords =
-    lat != null && lon != null
-      ? `${Number(lat).toFixed(6)}, ${Number(lon).toFixed(6)}`
-      : "—";
-  const mapImgHtml =
-    lat != null && lon != null
-      ? `<img class="map-image" src="https://maps.googleapis.com/maps/api/staticmap?center=${lat},${lon}&zoom=13&size=600x300&markers=color:red|${lat},${lon}&key=${GOOGLE_MAPS_KEY}" alt="Map of location" />`
-      : "";
-
-  const s = surrounding_10_mile || {};
-  const w = water_district || {};
-  const sHardships = Array.isArray(s.environmental_hardships)
-    ? Array.from(new Set(s.environmental_hardships))
-    : [];
-  const wHardships = Array.isArray(w.environmental_hardships)
-    ? Array.from(new Set(w.environmental_hardships))
-    : [];
-  const sTracts = renderTractList(s.census_tracts);
-  const sCities = Array.isArray(s.cities)
-    ? s.cities.join(", ")
-    : escapeHTML(s.cities) || "—";
-  const wTracts = renderTractList(w.census_tracts);
-  const wCities = Array.isArray(w.cities)
-    ? w.cities.join(", ")
-    : escapeHTML(w.cities) || "—";
-
-  const locLocal = `
-    <div class="kv">
-      <div class="key">City</div><div class="val">${escapeHTML(city) || "—"}</div>
-      <div class="key">Census tract</div><div class="val">${escapeHTML(census_tract) || "—"}</div>
-      <div class="key">ZIP code</div><div class="val">${escapeHTML(zip) || "—"}</div>
-      <div class="key">County</div><div class="val">${escapeHTML(county) || "—"}</div>
-      <div class="key">Coordinates</div><div class="val">${coords}</div>
-    </div>
-    ${mapImgHtml}
-  `;
-  const locSurround = `
-    <div class="kv">
-      <div class="key">Cities</div><div class="val">${sCities}</div>
-      <div class="key">Census tracts</div><div class="val">${sTracts}</div>
-    </div>
-  `;
-  const locDistrict = `
-    <div class="kv">
-      <div class="key">District</div><div class="val">${escapeHTML(w.name) || "—"}</div>
-      <div class="key">Cities</div><div class="val">${wCities}</div>
-      <div class="key">Census tracts</div><div class="val">${wTracts}</div>
-    </div>
-  `;
-  const locationRow = buildComparisonRow(
-    "Location Summary",
-    locLocal,
-    locSurround,
-    locDistrict,
-    '<p class="section-description">This section lists basic geographic information for the census tract, surrounding 10&#8209;mile area, and water district, such as city, ZIP code, county, and coordinates.</p>',
-  );
-
-  const popFields = (d = {}) => {
-    const entries = [
-      ["Total population", fmtInt(d.population)],
-      ["Median age", fmtNumber(d.median_age)],
-      ["Median household income", fmtCurrency(d.median_household_income)],
-      ["Per capita income", fmtCurrency(d.per_capita_income)],
-      ["Poverty rate", fmtPct(d.poverty_rate)],
-      ["Unemployment rate", fmtPct(d.unemployment_rate)],
-    ];
-    return `<div class="kv">${entries
-      .map(([k, v]) => `<div class="key">${k}</div><div class="val">${v}</div>`)
-      .join("")}</div>`;
-  };
-  const populationRow = buildComparisonRow(
-    "Population &amp; Income (ACS)",
-    popFields({
-      population,
-      median_age,
-      median_household_income,
-      per_capita_income,
-      poverty_rate,
-      unemployment_rate,
-    }),
-    popFields(s.demographics || {}),
-    popFields(w.demographics || {}),
-    '<p class="section-description">This section provides a snapshot of the people living in the selected area, drawn from the American Community Survey (ACS). It includes the total population, median age, household income, poverty rate, and unemployment rate. These indicators offer a quick view of community size, economic stability, and social conditions.</p><p class="section-description"><em>Values for the surrounding 10-mile area and water district are population-weighted averages.</em></p>',
-  );
-  const languageFields = (d = {}) => {
-    const entries = [
-      ["Primary language", escapeHTML(d.primary_language) || "—"],
-      ["Second most common", escapeHTML(d.secondary_language) || "—"],
-      [
-        "People who speak a language other than English at home",
-        fmtPct(d.language_other_than_english_pct),
-      ],
-      [
-        'People who speak English less than "very well"',
-        fmtPct(d.english_less_than_very_well_pct),
-      ],
-      ["People who speak Spanish at home", fmtPct(d.spanish_at_home_pct)],
-    ];
-    return `<div class="kv">${entries
-      .map(([k, v]) => `<div class="key">${k}</div><div class="val">${v}</div>`)
-      .join("")}</div>`;
-  };
-  const languageRow = buildComparisonRow(
-    "Language (ACS)",
-    languageFields({
-      primary_language,
-      secondary_language,
-      language_other_than_english_pct,
-      english_less_than_very_well_pct,
-      spanish_at_home_pct,
-    }),
-    languageFields(s.demographics || {}),
-    languageFields(w.demographics || {}),
-    '<p class="section-description">This section highlights the primary and secondary languages spoken in the community and key language indicators based on American Community Survey (ACS) 5&#8209;year estimates.</p><p class="section-description"><em>Values for the surrounding 10-mile area and water district are population-weighted averages.</em></p>',
-  );
-
-  const raceContent = (d = {}) => {
-    const entries = [
-      ["White", fmtPct(d.white_pct)],
-      ["Black or African American", fmtPct(d.black_pct)],
-      ["American Indian / Alaska Native", fmtPct(d.native_pct)],
-      ["Asian", fmtPct(d.asian_pct)],
-      ["Native Hawaiian / Pacific Islander", fmtPct(d.pacific_pct)],
-      ["Other race", fmtPct(d.other_race_pct)],
-      ["Two or more races", fmtPct(d.two_or_more_races_pct)],
-      ["Hispanic", fmtPct(d.hispanic_pct)],
-      ["Not Hispanic", fmtPct(d.not_hispanic_pct)],
-    ];
-    return `<div class="kv">${entries
-      .map(([k, v]) => `<div class="key">${k}</div><div class="val">${v}</div>`)
-      .join("")}</div>`;
-  };
-  const raceRow = buildComparisonRow(
-    "Race &amp; Ethnicity (ACS)",
-    raceContent({
-      white_pct,
-      black_pct,
-      native_pct,
-      asian_pct,
-      pacific_pct,
-      other_race_pct,
-      two_or_more_races_pct,
-      hispanic_pct,
-      not_hispanic_pct,
-    }),
-    raceContent(s.demographics || {}),
-    raceContent(w.demographics || {}),
-    '<p class="section-description">This section shows the racial and ethnic composition of the community, expressed as percentages of the total population using American Community Survey (ACS) data. These insights help identify the diversity of the area and support efforts to ensure programs, outreach, and engagement strategies reflect and serve all community groups.</p><p class="section-description"><em>Values for the surrounding 10-mile area and water district are population-weighted averages.</em></p>',
-  );
-
-  const housingContent = (d = {}) => {
-    const entries = [
-      ["Owner occupied", fmtPct(d.owner_occupied_pct)],
-      ["Renter occupied", fmtPct(d.renter_occupied_pct)],
-      ["Median home value", fmtCurrency(d.median_home_value)],
-      ["High school or higher", fmtPct(d.high_school_or_higher_pct)],
-      ["Bachelor's degree or higher", fmtPct(d.bachelors_or_higher_pct)],
-    ];
-    return `<div class="kv">${entries
-      .map(([k, v]) => `<div class="key">${k}</div><div class="val">${v}</div>`)
-      .join("")}</div>`;
-  };
-  const housingRow = buildComparisonRow(
-    "Housing &amp; Education (ACS)",
-    housingContent({
-      owner_occupied_pct,
-      renter_occupied_pct,
-      median_home_value,
-      high_school_or_higher_pct,
-      bachelors_or_higher_pct,
-    }),
-    housingContent(s.demographics || {}),
-    housingContent(w.demographics || {}),
-    '<p class="section-description">This section combines information on housing and educational attainment in the community. It includes the percentage of owner&#8209;occupied and renter&#8209;occupied homes, median home value, and levels of education such as high school completion and bachelor’s degree or higher. These indicators provide insight into community stability, affordability, and educational opportunities, helping inform outreach strategies and program planning.</p><p class="section-description"><em>Values for the surrounding 10-mile area and water district are population-weighted averages.</em></p>',
-  );
-
-  const dacCallout = (status, tracts, popPct, tractPct) => {
-    const yes = Array.isArray(tracts) ? tracts.length > 0 : !!status;
-    const border = yes ? "var(--success)" : "var(--border-strong)";
-
-    const lines = [
-      `Disadvantaged community: <strong>${yes ? "Yes" : "No"}</strong>`,
-    ];
-
-    const stats = [];
-    if (Number.isFinite(popPct))
-      stats.push(`<li><strong>${fmtPct(popPct)}</strong> of population</li>`);
-    if (Number.isFinite(tractPct))
-      stats.push(`<li><strong>${fmtPct(tractPct)}</strong> of tracts</li>`);
-    if (stats.length) lines.push(`<ul class="dac-stats">${stats.join("")}</ul>`);
-
-    if (Array.isArray(tracts) && tracts.length)
-      lines.push(
-        `<div class="dac-tracts">Tracts ${renderTractList(tracts)}</div>`,
-      );
-
-    return `<div class="callout" style="border-left-color:${border}">${lines.join("")}</div>`;
-  };
-
-  const dacRow = buildComparisonRow(
-    "Disadvantaged Community (DAC) Status",
-    dacCallout(dac_status),
-    Array.isArray(s.dac_tracts)
-      ? dacCallout(null, s.dac_tracts, s.dac_population_pct, s.dac_tracts_pct)
-      : "",
-    Array.isArray(w.dac_tracts)
-      ? dacCallout(null, w.dac_tracts, w.dac_population_pct, w.dac_tracts_pct)
-      : "",
-    '<p class="section-description">This section indicates whether the selected area is designated as a Disadvantaged Community (DAC) using the California Department of Water Resources (DWR) mapping tool. DAC status is determined by household income and is shown as a simple yes/no outcome. This designation is important for identifying areas eligible for certain state and federal funding opportunities and for ensuring that equity considerations are included in outreach and program planning.</p>',
-  );
-
-  const enviroscreenRow = buildComparisonRow(
-    "Environmental Indicators (CalEPA Enviroscreen)",
-    renderEnviroscreenContent(enviroscreen),
-    renderEnviroscreenContent(s.environment),
-    renderEnviroscreenContent(w.environment),
-    '<p class="section-description">This section shows environmental and community health indicators from California’s Enviroscreen tool. Results are presented as percentiles, with higher numbers (and darker colors) indicating greater environmental burdens compared to other areas in the state. These measures include factors such as air quality, traffic pollution, and access to safe drinking water.</p><p class="section-description">Staff can use this information to understand potential environmental challenges facing a neighborhood, strengthen grant applications that require equity or environmental justice considerations, and design outreach that addresses local concerns. For example, if an event is planned in an area with a high Enviroscreen percentile, staff may want to highlight programs or benefits related to clean water, pollution reduction, or community health.</p><p class="section-description"><strong>How to Read This</strong><br>Green = Low burden (fewer environmental and health challenges)<br>Yellow/Orange = Moderate burden<br>Red = High burden (greater environmental and health challenges)<br>Percentile score shows how the community compares to others across California.</p>',
-  );
-
-  const hardshipRow = buildComparisonRow(
-    "Environmental Hardships",
-    hardshipList.length
-      ? `<div class="stats">${hardshipList
-          .map((h) => `<span class="pill">${escapeHTML(h)}</span>`)
-          .join("")}</div>`
-      : "",
-    sHardships.length
-      ? `<div class="stats">${sHardships
-          .map((h) => `<span class="pill">${escapeHTML(h)}</span>`)
-          .join("")}</div>`
-      : "",
-    wHardships.length
-      ? `<div class="stats">${wHardships
-          .map((h) => `<span class="pill">${escapeHTML(h)}</span>`)
-          .join("")}</div>`
-      : "",
-    '<p class="section-description">This section lists environmental hardships reported for the selected location, highlighting challenges that may affect residents and program planning.</p>',
-  );
-
-  const alertsRow = `
-    <section class="section-block">
-      <h3 class="section-header">Active Alerts (National Weather Service)</h3>
-      <p class="section-description">This section displays any current weather alerts issued by the National Weather Service (NWS) for the selected location. Alerts may include warnings for extreme heat, flooding, wildfire smoke, or other hazardous conditions. Having this information alongside demographic and environmental data helps staff anticipate safety concerns for events, tailor outreach, and ensure programs are responsive to current community conditions.</p>
-      ${
-        alertList.length
-          ? `<div class="stats">${alertList
-              .map((a) => `<span class="pill">${escapeHTML(a)}</span>`)
-              .join("")}</div>`
-          : '<p class="note">No active alerts found for this location.</p>'
-      }
-    </section>
-  `;
-
-  const columnHeaders = `
-    <div class="comparison-grid column-headers">
-      <div class="col">Census tract</div>
-      <div class="col">10 mile radius</div>
-      <div class="col">Water district</div>
-    </div>
-  `;
-
-  document.getElementById("result").innerHTML = `
-    <article class="card">
-      <div class="card__header">
-        <div class="card__head-left">
-          <h2 class="card__title">Results for: ${escapeHTML(address)}</h2>
-          <div class="card__actions">
-            <button type="button" onclick="printReport()">Print</button>
-            <button type="button" onclick="downloadPdf()">Download PDF</button>
-            <button type="button" onclick="downloadRawData()">Raw Data</button>
-            <button type="button" onclick="shareReport()">Share Link</button>
-          </div>
-        </div>
-        <span class="updated">Updated ${nowStamp()}</span>
-      </div>
-      ${columnHeaders}
-      ${locationRow}
-      ${populationRow}
-      ${languageRow}
-      ${raceRow}
-      ${housingRow}
-      ${dacRow}
-      ${enviroscreenRow}
-      ${hardshipRow}
-      ${alertsRow}
-      <p class="note">Search took ${formatDuration(elapsedMs)}.</p>
-      <p class="note">Values for the surrounding 10-mile area and water district are population-weighted averages.</p>
-      <span class="updated--footer">
-        Sources: FCC Block for county &amp; tract; US Census ACS 5‑year (languages, population, median income); CalEnviroScreen 4.0; NWS alerts.
-      </span>
-    </article>
-  `;
-}
-// ---------- Flow ----------
-async function lookup() {
-  const input = document.getElementById("autocomplete");
-  const resultBox = document.getElementById("result");
-  const address = (input?.value || "").trim();
-
-  if (address.length < 4) {
-    renderError(
-      "Please enter a more complete address (at least 4 characters).",
-      address,
-      0,
-    );
-    return;
-  }
-
-  const cacheKey = address.toLowerCase();
-  if (lookupCache.has(cacheKey)) {
-    const cached = lookupCache.get(cacheKey);
-    lastReport = { address, data: cached };
-    const locUrl = new URL(window.location);
-    locUrl.searchParams.set("address", address);
-    window.history.replaceState(null, "", locUrl.toString());
-    renderResult(address, cached, 0);
-    return;
-  }
-
-  resultBox.setAttribute("aria-busy", "true");
-  renderLoading(address);
-  startSearchTimer();
-  let elapsed = 0;
-
-  try {
-    const url = buildApiUrl(API_PATH, { address });
-    let data = await fetchJsonWithDiagnostics(url);
-    if (!data || typeof data !== "object")
-      throw new Error("Malformed response.");
-    data = await enrichLocation(data);
-    const [
-      lang,
-      surround,
-      water,
-      english,
-      alerts,
-    ] = await Promise.all([
-      fetchLanguageAcs(data),
-      enrichSurrounding(data),
-      enrichWaterDistrict(data, address),
-      enrichEnglishProficiency(data),
-      enrichNwsAlerts(data),
-    ]);
-    deepMerge(data, lang, surround, water, english, alerts);
-
-    const basics = await enrichRegionBasics(data);
-    deepMerge(data, basics);
-
-    const [regionLangs, regionHard, unemployment] = await Promise.all([
-      enrichRegionLanguages(data),
-      enrichRegionHardships(data),
-      enrichUnemployment(data),
-    ]);
-    deepMerge(data, regionLangs, regionHard, unemployment);
-
-    lastReport = { address, data };
-    lookupCache.set(cacheKey, data);
-    const locUrl = new URL(window.location);
-    locUrl.searchParams.set("address", address);
-    window.history.replaceState(null, "", locUrl.toString());
-    elapsed = stopSearchTimer();
-    renderResult(address, data, elapsed);
-  } catch (err) {
-    if (!elapsed) elapsed = stopSearchTimer();
-    renderError(String(err), address, elapsed);
-  } finally {
-    resultBox.removeAttribute("aria-busy");
-  }
-}
-
-// ---------- Init ----------
-function bindLookupTrigger() {
-  const btn = document.getElementById("lookupBtn");
-  if (!btn) return;
-  const clone = btn.cloneNode(true);
-  btn.replaceWith(clone);
-  clone.addEventListener("click", (e) => {
-    e.preventDefault();
-    lookup().catch(console.error);
-  });
-}
-
-function loadGoogleMaps() {
-  const script = document.createElement("script");
-  script.src = `https://maps.googleapis.com/maps/api/js?key=${GOOGLE_MAPS_KEY}&libraries=places&callback=initAutocomplete`;
-  script.async = true;
-  document.head.appendChild(script);
-}
-
-// Warm language metadata so the first lookup is faster
-getLanguageMeta().catch(() => {});
-
-window.onload = () => {
-  loadGoogleMaps();
-  bindLookupTrigger();
-  const params = new URLSearchParams(window.location.search);
-  const addr = params.get("address");
-  if (addr) {
-    const input = document.getElementById("autocomplete");
-    if (input) {
-      input.value = addr;
-      lookup().catch(console.error);
-    }
-  }
-};+// ... rest of your file continues unchanged ...